//! This `moxin-runner` application is a "companion" binary to the main `moxin` application.
//!
//! This binary is reponsible for discovering the "Moxin-local" wasmedge installation,
//! installing a local instance of wasmedge if it's missing, and then setting up
//! the environment properly such that the main `moxin` app can locate
//! the app-local wasmedge dylibs and plugin dylibs.
//!
//! By "app-local" or "Moxin-local", we mean that the wasmedge dylibs and plugins
//! are installed in an app-specific data directory, the same as (or adjacent to) the location
//! where the app's data files, cached data, or preferences are stored.
//!
//! Moxin intentionally does not rely on a global installation of WasmEdge,
//! as it cannot guarantee the precise version and build configuration of that installation.
//!
//! The steps of this `moxin-runner` app are as follows.
//! First, we discover the app-local wasmedge installation, which should be located within
//! the app's data directory as given by the [directories::ProjectDirs::data_dir()`] function.
//! See: <https://docs.rs/directories/latest/directories/struct.ProjectDirs.html#method.data_dir>.
//!
//! For example, on macOS, the layout of the wasmedge root directory is as follows:
//! ----------------------------------------------------
//! $APP_DATA_DIR/.wasmedge
//! ├── bin
//! │   ├── wasmedge
//! │   └── wasmedgec
//! ├── env
//! ├── include
//! │   └── wasmedge
//! │       ├── enum.inc
//! │       ├── enum_configure.h
//! │       ├── enum_errcode.h
//! │       ├── enum_types.h
//! │       ├── int128.h
//! │       ├── version.h
//! │       └── wasmedge.h
//! ├── lib
//! │   ├── libwasmedge.0.0.3.dylib
//! │   ├── libwasmedge.0.0.3.tbd
//! │   ├── libwasmedge.0.dylib
//! │   ├── libwasmedge.0.tbd
//! │   ├── libwasmedge.dylib
//! │   └── libwasmedge.tbd
//! └── plugin
//!     ├── ggml-common.h
//!     ├── ggml-metal.metal
//!     ├── libwasmedgePluginWasiLogging.dylib
//!     └── libwasmedgePluginWasiNN.dylib
//! ----------------------------------------------------
//!
//! We must set some environment variables to point WasmEdge to the app-local installation:
//! * `WASMEDGE_DIR`: the root directory of the wasmedge installation.
//! * `WASMEDGE_PLUGIN_PATH`: the path to the directory containing the WASI-nn plugin dylib.
//! * `PATH`: prepend `$(WASMEDGE_DIR)/bin` onto the existing path.
//!
//! And then on macOS or Linux, we also set the following environment variables:
//! * `LIBRARY_PATH`, `(DY)LD_LIBRARY_PATH`: `$(WASMEDGE_DIR)/lib`
//! * `C_INCLUDE_PATH`, `CPLUS_INCLUDE_PATH`: `$(WASMEDGE_DIR)/include`
//!
//! Moxin needs two wasmedge dylibs:
//! 1. the main `libwasmedge.0.dylib`,
//!    which is located in `$HOME/.wasmedge/lib/libwasmedge.0.dylib`.
//! 2. the wasi-nn plugin `libwasmedgePluginWasiNN.dylib`,
//!    which is located in `$HOME/.wasmedge/plugin/libwasmedgePluginWasiNN.dylib`.
//!
//! On Windows and Linux, the concepts are the same, but the file names and 
//! directory layout of WasmEdge differ from macOS.
//!

#![allow(unused)]

use std::{
    path::{Path, PathBuf},
    process::Command,
};

pub const MOXIN_APP_BINARY: &str = "_moxin_app";

/// The name of the wasmedge root directory.
const WASMEDGE_ROOT_DIR_NAME: &str = {
    #[cfg(any(target_os = "linux", target_os = "macos"))] {
        ".wasmedge"
    }
    #[cfg(windows)] {
        "WasmEdge-0.14.0-Windows"
    }
};

/// The subdirectory within the WasmEdge root directory where the main dylib is located.
const DYLIB_DIR_NAME: &str = {
    #[cfg(any(target_os = "linux", target_os = "macos"))] {
        "lib"
    }
    #[cfg(windows)] {
        "bin"
    }
};


/// The subdirectory within the WasmEdge root directory where the plugin dylibs are located.
fn plugin_dir_path_from_root() -> PathBuf {
    #[cfg(any(target_os = "linux", target_os = "macos"))] {
        PathBuf::from("plugin")
    }
    #[cfg(windows)] {
        Path::new("lib").join("wasmedge")
    }
}

/// The file name of the main WasmEdge dylib.
const WASMEDGE_MAIN_DYLIB: &str = {
    #[cfg(target_os = "macos")] {
        "libwasmedge.0.dylib"
    }
    #[cfg(target_os = "linux")] {
        "libwasmedge.so.0"
    }
    #[cfg(windows)] {
        "wasmedge.dll"
    }
};
/// The file name of the Wasi-NN plugin dylib.
const WASMEDGE_WASI_NN_PLUGIN_DYLIB: &str = {
    #[cfg(target_os = "macos")] {
        "libwasmedgePluginWasiNN.dylib"
    }
    #[cfg(target_os = "linux")] {
        "libwasmedgePluginWasiNN.so"
    }
    #[cfg(windows)] {
        "wasmedgePluginWasiNN.dll"
    }
};

const ENV_WASMEDGE_DIR: &str = "WASMEDGE_DIR";
const ENV_WASMEDGE_PLUGIN_PATH: &str = "WASMEDGE_PLUGIN_PATH";
const ENV_PATH: &str = "PATH";
const ENV_C_INCLUDE_PATH: &str = "C_INCLUDE_PATH";
const ENV_CPLUS_INCLUDE_PATH: &str = "CPLUS_INCLUDE_PATH";
const ENV_LIBRARY_PATH: &str = "LIBRARY_PATH";
#[cfg(target_os = "macos")]
const ENV_LD_LIBRARY_PATH: &str = "DYLD_LIBRARY_PATH";
#[cfg(target_os = "linux")]
const ENV_LD_LIBRARY_PATH: &str = "LD_LIBRARY_PATH";
#[cfg(target_os = "macos")]
const ENV_DYLD_FALLBACK_LIBRARY_PATH: &str = "DYLD_FALLBACK_LIBRARY_PATH";


/// Returns the URL of the WASI-NN plugin that should be downloaded, and its inner directory name.
///
/// Note that this is only used on Windows, because the install_v2.sh script handles it on Linux.
///
/// The plugin selection follows this priority order of hardware features:
/// 1. The CUDA build, if CUDA V12 is installed.
/// 2. The default AVX512 build, if on x86_64 and AVX512F is supported.
/// 3. Otherwise, the noavx build (which itself still requires SSE4.2 or SSE4a).
#[cfg(windows)]
fn wasmedge_wasi_nn_plugin_url() -> (&'static str, &'static str) {
    // Currently, WasmEdge's b3499 release only provides a CUDA 12 build for Windows.
    if matches!(get_cuda_version(), Some(CudaVersion::V12)) {
        return (
            "https://github.com/second-state/WASI-NN-GGML-PLUGIN-REGISTRY/releases/download/b3499/WasmEdge-plugin-wasi_nn-ggml-cuda-0.14.0-windows_x86_64.zip",
            "WasmEdge-plugin-wasi_nn-ggml-cuda-0.14.0-windows_x86_64",
        );
    }

    #[cfg(target_arch = "x86_64")]
    if is_x86_feature_detected!("avx512f") {
        return (
            "https://github.com/second-state/WASI-NN-GGML-PLUGIN-REGISTRY/releases/download/b3499/WasmEdge-plugin-wasi_nn-ggml-0.14.0-windows_x86_64.zip",
            "WasmEdge-plugin-wasi_nn-ggml-0.14.0-windows_x86_64",
        );
    }

    // Currently, the only other option is the no-AVX build, which still requires SSE4.2 or SSE4a.
    // When WasmEdge releases additional builds, we can add them here.
    (
        "https://github.com/second-state/WASI-NN-GGML-PLUGIN-REGISTRY/releases/download/b3499/WasmEdge-plugin-wasi_nn-ggml-noavx-0.14.0-windows_x86_64.zip",
        "WasmEdge-plugin-wasi_nn-ggml-noavx-0.14.0-windows_x86_64",
    )
}

/// An extension trait for checking if a path exists.
pub trait PathExt {
    fn path_if_exists(self) -> Option<Self> where Self: Sized;
}
impl<P: AsRef<Path>> PathExt for P {
    fn path_if_exists(self) -> Option<P> {
        if self.as_ref().as_os_str().is_empty() {
            return None;
        }
        match self.as_ref().try_exists() {
            Ok(true) => Some(self),
            _ => None,
        }
    }
}


#[cfg(feature = "macos_bundle")]
fn main() -> std::io::Result<()> {
    // For macOS app bundles, the WasmEdge dylibs have already been packaged inside of the app bundle,
    // specifically in the `Contents/Frameworks/` subdirectory.
    // This is required for the app bundle to be notarizable.
    //
    // Thus, we don't need to discover, locate, or install wasmedge.
    // We only need to explicitly set the wasmedge lugin path to point to the `Frameworks/` directory
    // inside the app bundle, which is within the parent directory of the executables in the app bundle.
    //
    // Thus, we set the `WASMEDGE_PLUGIN_PATH` environment variable to `../Frameworks`,
    // because the run_moxin() function will set the current working directory to `Contents/MacOS/`
    // within the app bundle, which is the subdirectory that contains the actual moxin executables.
    std::env::set_var(ENV_WASMEDGE_PLUGIN_PATH, "../Frameworks");

    println!("Running within a macOS app bundle.
        {ENV_WASMEDGE_PLUGIN_PATH}: {:?}",
        std::env::var(ENV_WASMEDGE_PLUGIN_PATH).ok()
    );

    run_moxin(None).unwrap();
    Ok(())
}


#[cfg(not(feature = "macos_bundle"))]
fn main() -> std::io::Result<()> {
    assert_cpu_features();

    let (wasmedge_root_dir_in_use, main_dylib_path, wasi_nn_plugin_path) = 
        // First, try to find the wasmedge installation directory in the app data dir.
        existing_wasmedge_default_dir()
        // If we have a wasmedge installation directory, try to find the dylibs within it.
        .and_then(|wasmedge_root_dir| find_wasmedge_dylibs_in_dir(&wasmedge_root_dir))
        // If we couldn't find the wasmedge directory or the dylibs within an existing directory,
        // then we must install wasmedge.
        .or_else(|| wasmedge_default_dir_path()
            .and_then(|default_path| install_wasmedge(default_path).ok())
            // If we successfully installed wasmedge, try to find the dylibs again.
            .and_then(find_wasmedge_dylibs_in_dir)
        )
        .expect("failed to find or install wasmedge dylibs");

    println!("Found required wasmedge files:
        wasmedge root dir: {}
        wasmedge dylib:    {}
        wasi_nn plugin:    {}",
        wasmedge_root_dir_in_use.display(),
        main_dylib_path.display(),
        wasi_nn_plugin_path.display(),
    );

    set_env_vars(&wasmedge_root_dir_in_use);

    run_moxin(main_dylib_path.parent())
}


/// Returns the path to the default wasmedge installation directory, if it exists.
fn existing_wasmedge_default_dir() -> Option<PathBuf> {
    wasmedge_default_dir_path()?.path_if_exists()
}


pub const APP_QUALIFIER: &str = "com";
pub const APP_ORGANIZATION: &str = "moxin-org";
pub const APP_NAME: &str = "moxin";

/// Returns the path to the default WasmEdge root directory,
/// which is currently in the app data directory.
///
/// This does not check if the directory actually exists.
fn wasmedge_default_dir_path() -> Option<PathBuf> {
    directories::ProjectDirs::from(APP_QUALIFIER, APP_ORGANIZATION, APP_NAME)
        .map(|dirs| dirs.data_dir().join(WASMEDGE_ROOT_DIR_NAME))
}


/// Looks for the wasmedge dylib and wasi_nn plugin dylib in the given `wasmedge_root_dir`.
///
/// The `wasmedge_root_dir` should be the root directory of the wasmedge installation;
/// see the crate-level documentation for more information about the expected layout.
/// 
/// If all items were found in their expected locations, this returns a tuple of:
/// 1. the wasmedge root directory path (the given `wasmedge_root_dir` parameter),
/// 2. the main wasmedge dylib path,
/// 3. the wasi_nn plugin dylib path.
fn find_wasmedge_dylibs_in_dir<P: AsRef<Path>>(wasmedge_root_dir: P) -> Option<(PathBuf, PathBuf, PathBuf)> {
    let main_dylib_path = wasmedge_root_dir.as_ref()
        .join(DYLIB_DIR_NAME)
        .join(WASMEDGE_MAIN_DYLIB)
        .path_if_exists()?;
    let wasi_nn_plugin_path = wasmedge_root_dir.as_ref()
        .join(plugin_dir_path_from_root())
        .join(WASMEDGE_WASI_NN_PLUGIN_DYLIB)
        .path_if_exists()?;

    Some((wasmedge_root_dir.as_ref().into(), main_dylib_path, wasi_nn_plugin_path))
}


/// Installs wasmedge by downloading and running the wasmedge `install_v2.sh` script.
///
/// This function basically does the equivalent of running the following shell commands:
/// ```sh
/// curl -sSf https://raw.githubusercontent.com/WasmEdge/WasmEdge/master/utils/install_v2.sh | bash -s -- --path="<install_path>" --tmpdir="<std::env::temp_dir()>"
///
/// source $HOME/.wasmedge/env
/// ```
#[cfg(any(target_os = "linux", target_os = "macos"))]
fn install_wasmedge<P: AsRef<Path>>(install_path: P) -> Result<PathBuf, std::io::Error> {
    use std::process::Stdio;
    println!("Downloading WasmEdge 0.14.0 from GitHub; installing to {}", install_path.as_ref().display());
    let temp_dir = std::env::temp_dir();
    let curl_script_cmd = Command::new("curl")
        .stdout(Stdio::piped())
        .arg("-s")
        .arg("-S")
        .arg("-f")
        .arg("https://raw.githubusercontent.com/WasmEdge/WasmEdge/master/utils/install_v2.sh")
        .spawn()?;

    let mut bash_cmd = Command::new("bash");
    bash_cmd
        .stdin(Stdio::from(curl_script_cmd.stdout.expect("failed to pipe curl stdout into bash stdin")))
        .arg("-s")
        .arg("--")
        .arg("--version=0.14.0")
        .arg(&format!("--path={}", install_path.as_ref().display()))
        // The default `/tmp/` dir used in `install_v2.sh` isn't always accessible to bundled apps.
        .arg(&format!("--tmpdir={}", temp_dir.display()));

    let cuda = get_cuda_version();
    println!("  --> Found CUDA installation: {cuda:?}");

    // If the current machine doesn't have CUDA and the CPU doesn't support AVX512,
    // tell the install script to select the no-AVX WASI-nn plugin version.
    #[cfg(target_arch = "x86_64")]
    if cuda.is_none() && !is_x86_feature_detected!("avx512f") {
        bash_cmd.arg("--noavx");
    }

    let output = bash_cmd
        .spawn()?
        .wait_with_output()?;
    if !output.status.success() {
        eprintln!("Failed to install wasmedge: {}
            ------------------------- stderr: -------------------------
            {:?}",
            output.status,
            String::from_utf8_lossy(&output.stderr),
        );
        return Err(std::io::Error::new(std::io::ErrorKind::Other, "The wasmedge install_v2.sh script failed."));
    }

    println!("Successfully installed wasmedge to: {}", install_path.as_ref().display());

    set_env_vars(&install_path);

    Ok(install_path.as_ref().to_path_buf())
} 


/// Installs WasmEdge by calling out to PowerShell to run the Windows installation steps
/// provided in the main Moxin README.
///
/// The PowerShell script we run simply downloads and extracts the main WasmEdge files and the Wasi-NN plugin.
#[cfg(windows)]
fn install_wasmedge<P: AsRef<Path>>(install_path_ref: P) -> Result<PathBuf, std::io::Error> {
    let install_path = install_path_ref.as_ref();
    println!("Downloading WasmEdge 0.14.0 from GitHub; installing to {}", install_path.display());

    // Currently we hardcode the URL for the v0.14.0 release of WasmEdge for windows.
    const WASMEDGE_0_14_0_WINDOWS_URL: &'static str = "https://github.com/WasmEdge/WasmEdge/releases/download/0.14.0/WasmEdge-0.14.0-windows.zip";
    let (wasi_nn_plugin_url, wasi_nn_dir_name) = wasmedge_wasi_nn_plugin_url();
    println!(" --> Using WASI-NN plugin at: {wasi_nn_plugin_url}");

    let install_wasmedge_ps1 = format!(
        r#"
        $ProgressPreference = 'SilentlyContinue' ## makes downloads much faster
        Invoke-WebRequest -Uri "{WASMEDGE_0_14_0_WINDOWS_URL}" -OutFile "$env:TEMP\WasmEdge-0.14.0-windows.zip"
        Expand-Archive -Force -Path "$env:TEMP\WasmEdge-0.14.0-windows.zip" -DestinationPath "{}"

        Invoke-WebRequest -Uri "{wasi_nn_plugin_url}" -OutFile "$env:TEMP\{wasi_nn_dir_name}.zip"
        Expand-Archive -Force -Path "$env:TEMP\{wasi_nn_dir_name}.zip" -DestinationPath "$env:TEMP\{wasi_nn_dir_name}"
        Copy-Item -Recurse -Force -Path "$env:TEMP\{wasi_nn_dir_name}\{wasi_nn_dir_name}\lib\wasmedge" -Destination "{}"
        $ProgressPreference = 'Continue' ## restore default progress bars
        "#,
        install_path.parent().unwrap().display(),
        install_path.join("lib").display(),
    );

    match powershell_script::PsScriptBuilder::new()
        .non_interactive(true)
        .hidden(true) // Don't display a PowerShell window
        .print_commands(false) // enable this for debugging
        .build()
        .run(&install_wasmedge_ps1)
    {
        Ok(output) => {
            if output.success() {
                println!("Successfully installed wasmedge to: {}", install_path.display());
                Ok(install_path.to_path_buf())
            } else {
                eprintln!("------------- Powershell stdout --------------\n{}", output.stdout().unwrap_or_default());
                eprintln!("----------------------------------------------\n");
                eprintln!("------------- Powershell stderr --------------\n{}", output.stderr().unwrap_or_default());
                eprintln!("----------------------------------------------\n");
                Err(std::io::Error::new(std::io::ErrorKind::Other, "The WasmEdge install PowerShell script failed."))
            }
        }
        Err(err) => {
            eprintln!("Failed to install wasmedge: {:?}", err);
            if let powershell_script::PsError::Powershell(output) = err {
                eprintln!("------------- Powershell stdout --------------\n{}", output.stdout().unwrap_or_default());
                eprintln!("----------------------------------------------\n");
                eprintln!("------------- Powershell stderr --------------\n{}", output.stderr().unwrap_or_default());
                eprintln!("----------------------------------------------\n");
            }
            Err(std::io::Error::new(std::io::ErrorKind::Other, "The WasmEdge install PowerShell script failed."))
        }
    }
}


/// Sets the environment variables defined in the shell script `$WASMEDGE_DIR/env`.
///
/// This does the following:
/// * Prepends `wasmedge_root_dir/bin` to `PATH`.
/// * Prepends `wasmedge_root_dir/lib` to `DYLD_LIBRARY_PATH`, `DYLD_FALLBACK_LIBRARY_PATH`, and `LIBRARY_PATH`.
/// * Prepends `wasmedge_root_dir/include` to `C_INCLUDE_PATH` and `CPLUS_INCLUDE_PATH`.
///
/// Note that we cannot simply run something like `Command::new("source")...`,
/// because `source` is a shell builtin, and the environment changes would only be visible
/// within that new process's shell instance -- not to this program.
#[cfg(any(target_os = "linux", target_os = "macos"))]
fn set_env_vars<P: AsRef<Path>>(wasmedge_root_dir_path: &P) {
    use std::ffi::OsStr;
    /// Prepends the given `prefix` to the environment variable with the given `key`.
    ///
    /// If the environment variable `key` is not set, it is set to the `prefix` value alone.
    fn prepend_env_var(env_key: impl AsRef<OsStr>, prefix: impl AsRef<OsStr>) {
        let key = env_key.as_ref();
        if let Some(existing) = std::env::var_os(key) {
            let mut joined_path = std::env::join_paths([prefix.as_ref(), OsStr::new("")]).unwrap();
            joined_path.push(&existing);
            std::env::set_var(key, joined_path);
        } else {
            std::env::set_var(key, prefix.as_ref());
        }
    }

    let wasmedge_root_dir = wasmedge_root_dir_path.as_ref();
    prepend_env_var(ENV_PATH, wasmedge_root_dir.join("bin"));
    prepend_env_var(ENV_C_INCLUDE_PATH, wasmedge_root_dir.join("include"));
    prepend_env_var(ENV_CPLUS_INCLUDE_PATH, wasmedge_root_dir.join("include"));
    prepend_env_var(ENV_LIBRARY_PATH, wasmedge_root_dir.join("lib"));
    prepend_env_var(ENV_LD_LIBRARY_PATH, wasmedge_root_dir.join("lib"));

    // The DYLD_FALLBACK_LIBRARY_PATH is only used on macOS.
    #[cfg(target_os = "macos")]
    prepend_env_var(ENV_DYLD_FALLBACK_LIBRARY_PATH, wasmedge_root_dir.join("lib"));
}


/// Applies the environment variables needed for Moxin to find WasmEdge on Windows.
///
/// Currently, this only does the following:
/// * Sets [ENV_WASMEDGE_DIR] and [ENV_WASMEDGE_PLUGIN_PATH] to the given `wasmedge_root_dir_path`.
#[cfg(windows)]
fn set_env_vars<P: AsRef<Path>>(wasmedge_root_dir_path: &P) {
    std::env::set_var(ENV_WASMEDGE_DIR, wasmedge_root_dir_path.as_ref());
    std::env::set_var(ENV_WASMEDGE_PLUGIN_PATH, wasmedge_root_dir_path.as_ref());
}

<<<<<<< HEAD
/// Attempts to discover the wasmedge installation directory using environment variables.
///
/// * On Windows, only the [ENV_WASMEDGE_DIR] environment variable can be used.
/// * On Linux and macOS, all other environment variables are checked.
fn wasmedge_root_dir_from_env_vars() -> Option<PathBuf> {
    if let Some(dir) = std::env::var_os(ENV_WASMEDGE_DIR).and_then(PathExt::path_if_exists) {
        return Some(dir.into());
    }
    // Note: we cannot use ENV_WASMEDGE_PLUGIN_PATH here, because it can point to multiple directories, 
    // e.g., the wasmedge root dir, or one of the subdirectories within it.

    #[cfg(any(target_os = "linux", target_os = "macos"))] {
        std::env::var_os(ENV_LD_LIBRARY_PATH)
            .or_else(|| std::env::var_os(ENV_LIBRARY_PATH))
            .or_else(|| std::env::var_os(ENV_C_INCLUDE_PATH))
            .or_else(|| std::env::var_os(ENV_CPLUS_INCLUDE_PATH))
            .and_then(|lib_path| PathBuf::from(lib_path)
                // All four of the above environment variables should point to a child directory
                // (either `lib/` or `include/`) within the wasmedge root directory.
                .parent()
                .and_then(PathExt::path_if_exists)
                .map(ToOwned::to_owned)
            )
    }
    #[cfg(windows)] {
        None
    }
}

/// Versions of CUDA that WasmEdge supports.
#[derive(Debug)]
enum CudaVersion {
    /// CUDA Version 12
    V12,
    /// CUDA Version 11
    V11,
}

/// Attempts to discover what version of CUDA is locally installed, if any.
///
/// This function first runs `nvcc --version` on both Linux and Windows,
/// and if that fails, it will try `/usr/local/cuda/bin/nvcc --version` on Linux only.
fn get_cuda_version() -> Option<CudaVersion> {
    #[cfg(target_os = "macos")] {
        None
    }

    #[cfg(not(target_os = "macos"))] {
        let mut output = Command::new("nvcc")
            .arg("--version")
            .output();

        #[cfg(target_os = "linux")] {
            output = output.or_else(|_|
                Command::new("/usr/local/cuda/bin/nvcc")
                    .arg("--version")
                    .output()
            );
        }

        let output = output.ok()?;
        let output = String::from_utf8_lossy(&output.stdout);
        if output.contains("V12") {
            Some(CudaVersion::V12)
        } else if output.contains("V11") {
            Some(CudaVersion::V11)
        } else {
            None
        }
    }
}

=======
>>>>>>> 245d104c
/// Runs the `_moxin_app` binary, which must be located in the same directory as this moxin-runner binary.
///
/// An optional path to the directory containing the main WasmEdge dylib can be provided,
/// which is currently only used to set the path on Windows.
fn run_moxin(_main_wasmedge_dylib_dir: Option<&Path>) -> std::io::Result<()> {
    let current_exe = std::env::current_exe()?;
    let current_exe_dir = current_exe.parent().unwrap();
    let args = std::env::args().collect::<Vec<_>>();

    if args.iter().any(|arg| arg == "--install") {
        println!("Finished installing WasmEdge and WASI-nn plugin.");
        return Ok(());
    }

    println!("Running the main Moxin binary:
        working directory: {}
        args: {:?}",
        current_exe_dir.display(),
        args,
    );

    // On Windows, the MOXIN_APP_BINARY needs to be able to find the WASMEDGE_MAIN_DYLIB (wasmedge.dll),
    // so we prepend it to the PATH.
    #[cfg(windows)] {
        match (std::env::var_os(ENV_PATH), _main_wasmedge_dylib_dir) {
            (Some(path), Some(dylib_parent)) => {
                println!("Prepending \"{}\" to Windows PATH", dylib_parent.display());
                let new_path = std::env::join_paths(
                    Some(dylib_parent.to_path_buf())
                        .into_iter()
                        .chain(std::env::split_paths(&path))
                ).expect("BUG: failed to join paths for the main Moxin binary.");
                std::env::set_var(ENV_PATH, &new_path);
            }
            _ => eprintln!("BUG: failed to set PATH for the main Moxin binary."),
        }
    }

    let main_moxin_binary_path = current_exe_dir.join(MOXIN_APP_BINARY);
    let _output = Command::new(&main_moxin_binary_path)
        .current_dir(current_exe_dir)
        .args(args.into_iter().skip(1)) // skip the first arg (the binary name)
        .spawn()
        .inspect_err(|e| if e.kind() == std::io::ErrorKind::NotFound {
            eprintln!("\nError: couldn't find the main Moxin binary at {}\n\
                \t--> Have you compiled the main Moxin app yet?\n\
                \t--> If not, run `cargo build [--release]` first.\n",
                main_moxin_binary_path.display(),
            );
        })?
        .wait_with_output()?;

    Ok(())
}


/// Checks that the current CPU supports AVX512, or either SSE4.2 or SSE4a,
/// at least one of which is required by the current builds of WasmEdge 0.14.0 on Windows.
///
/// This only checks x86_64 platforms, and does nothing on other platforms.
fn assert_cpu_features() {
    #[cfg(target_arch = "x86_64")] {
        // AVX-512 support is preferred, and it alone is sufficient.
        if is_x86_feature_detected!("avx512f") {
            return;
        }

        // If AVX-512 is not supported, then either SSE4.2 (on Intel CPUs)
        // or SSE4a (on AMD CPUs) is required.
        if is_x86_feature_detected!("sse4.2") || is_x86_feature_detected!("sse4a") {
            return;
        }

        // Currently WasmEdge does not provide no-SIMD builds, but if it does in the future,
        // we could check for the minimum required SIMD support here (e.g., SSE2).

        eprintln!("Feature aes: {}", is_x86_feature_detected!("aes"));
        eprintln!("Feature pclmulqdq: {}", is_x86_feature_detected!("pclmulqdq"));
        eprintln!("Feature rdrand: {}", is_x86_feature_detected!("rdrand"));
        eprintln!("Feature rdseed: {}", is_x86_feature_detected!("rdseed"));
        eprintln!("Feature tsc: {}", is_x86_feature_detected!("tsc"));
        eprintln!("Feature mmx: {}", is_x86_feature_detected!("mmx"));
        eprintln!("Feature sse: {}", is_x86_feature_detected!("sse"));
        eprintln!("Feature sse2: {}", is_x86_feature_detected!("sse2"));
        eprintln!("Feature sse3: {}", is_x86_feature_detected!("sse3"));
        eprintln!("Feature ssse3: {}", is_x86_feature_detected!("ssse3"));
        eprintln!("Feature sse4.1: {}", is_x86_feature_detected!("sse4.1"));
        eprintln!("Feature sse4.2: {}", is_x86_feature_detected!("sse4.2"));
        eprintln!("Feature sse4a: {}", is_x86_feature_detected!("sse4a"));
        eprintln!("Feature sha: {}", is_x86_feature_detected!("sha"));
        eprintln!("Feature avx: {}", is_x86_feature_detected!("avx"));
        eprintln!("Feature avx2: {}", is_x86_feature_detected!("avx2"));
        eprintln!("Feature avx512f: {}", is_x86_feature_detected!("avx512f"));
        eprintln!("Feature avx512cd: {}", is_x86_feature_detected!("avx512cd"));
        eprintln!("Feature avx512er: {}", is_x86_feature_detected!("avx512er"));
        eprintln!("Feature avx512pf: {}", is_x86_feature_detected!("avx512pf"));
        eprintln!("Feature avx512bw: {}", is_x86_feature_detected!("avx512bw"));
        eprintln!("Feature avx512dq: {}", is_x86_feature_detected!("avx512dq"));
        eprintln!("Feature avx512vl: {}", is_x86_feature_detected!("avx512vl"));
        eprintln!("Feature avx512ifma: {}", is_x86_feature_detected!("avx512ifma"));
        eprintln!("Feature avx512vbmi: {}", is_x86_feature_detected!("avx512vbmi"));
        eprintln!("Feature avx512vpopcntdq: {}", is_x86_feature_detected!("avx512vpopcntdq"));
        eprintln!("Feature avx512vbmi2: {}", is_x86_feature_detected!("avx512vbmi2"));
        eprintln!("Feature gfni: {}", is_x86_feature_detected!("gfni"));
        eprintln!("Feature vaes: {}", is_x86_feature_detected!("vaes"));
        eprintln!("Feature vpclmulqdq: {}", is_x86_feature_detected!("vpclmulqdq"));
        eprintln!("Feature avx512vnni: {}", is_x86_feature_detected!("avx512vnni"));
        eprintln!("Feature avx512bitalg: {}", is_x86_feature_detected!("avx512bitalg"));
        eprintln!("Feature avx512bf16: {}", is_x86_feature_detected!("avx512bf16"));
        eprintln!("Feature avx512vp2intersect: {}", is_x86_feature_detected!("avx512vp2intersect"));
        // eprintln!("Feature avx512fp16: {}", is_x86_feature_detected!("avx512fp16"));
        eprintln!("Feature f16c: {}", is_x86_feature_detected!("f16c"));
        eprintln!("Feature fma: {}", is_x86_feature_detected!("fma"));
        eprintln!("Feature bmi1: {}", is_x86_feature_detected!("bmi1"));
        eprintln!("Feature bmi2: {}", is_x86_feature_detected!("bmi2"));
        eprintln!("Feature abm: {}", is_x86_feature_detected!("abm"));
        eprintln!("Feature lzcnt: {}", is_x86_feature_detected!("lzcnt"));
        eprintln!("Feature tbm: {}", is_x86_feature_detected!("tbm"));
        eprintln!("Feature popcnt: {}", is_x86_feature_detected!("popcnt"));
        eprintln!("Feature fxsr: {}", is_x86_feature_detected!("fxsr"));
        eprintln!("Feature xsave: {}", is_x86_feature_detected!("xsave"));
        eprintln!("Feature xsaveopt: {}", is_x86_feature_detected!("xsaveopt"));
        eprintln!("Feature xsaves: {}", is_x86_feature_detected!("xsaves"));
        eprintln!("Feature xsavec: {}", is_x86_feature_detected!("xsavec"));
        eprintln!("Feature cmpxchg16b: {}", is_x86_feature_detected!("cmpxchg16b"));
        eprintln!("Feature adx: {}", is_x86_feature_detected!("adx"));
        eprintln!("Feature rtm: {}", is_x86_feature_detected!("rtm"));
        eprintln!("Feature movbe: {}", is_x86_feature_detected!("movbe"));
        eprintln!("Feature ermsb: {}", is_x86_feature_detected!("ermsb"));

        #[cfg(windows)] {
            use windows_sys::Win32::UI::WindowsAndMessaging::{
                MessageBoxW, MB_ICONERROR, MB_SETFOREGROUND, MB_TOPMOST,
            };
            // SAFE: just displaying an Error dialog box; the program will be terminated regardless.
            unsafe {
                MessageBoxW(
                    0,
                    windows_sys::w!(
                        "Moxin requires the CPU to support either AVX512, SSE4.2, or SSE4a,\
                        but the current CPU does not support any of those SIMD versions.\n\n\
                        The list of supported CPU features has been logged to the console.\
                    "),
                    windows_sys::w!("Error: Unsupported CPU!"),
                    MB_SETFOREGROUND | MB_TOPMOST | MB_ICONERROR,
                );
            }
        }
        panic!("\nError: this CPU does not support AVX512, SSE4.2, or SSE4a, one of which is required by Moxin.\n")
    }
}<|MERGE_RESOLUTION|>--- conflicted
+++ resolved
@@ -471,35 +471,6 @@
     std::env::set_var(ENV_WASMEDGE_PLUGIN_PATH, wasmedge_root_dir_path.as_ref());
 }
 
-<<<<<<< HEAD
-/// Attempts to discover the wasmedge installation directory using environment variables.
-///
-/// * On Windows, only the [ENV_WASMEDGE_DIR] environment variable can be used.
-/// * On Linux and macOS, all other environment variables are checked.
-fn wasmedge_root_dir_from_env_vars() -> Option<PathBuf> {
-    if let Some(dir) = std::env::var_os(ENV_WASMEDGE_DIR).and_then(PathExt::path_if_exists) {
-        return Some(dir.into());
-    }
-    // Note: we cannot use ENV_WASMEDGE_PLUGIN_PATH here, because it can point to multiple directories, 
-    // e.g., the wasmedge root dir, or one of the subdirectories within it.
-
-    #[cfg(any(target_os = "linux", target_os = "macos"))] {
-        std::env::var_os(ENV_LD_LIBRARY_PATH)
-            .or_else(|| std::env::var_os(ENV_LIBRARY_PATH))
-            .or_else(|| std::env::var_os(ENV_C_INCLUDE_PATH))
-            .or_else(|| std::env::var_os(ENV_CPLUS_INCLUDE_PATH))
-            .and_then(|lib_path| PathBuf::from(lib_path)
-                // All four of the above environment variables should point to a child directory
-                // (either `lib/` or `include/`) within the wasmedge root directory.
-                .parent()
-                .and_then(PathExt::path_if_exists)
-                .map(ToOwned::to_owned)
-            )
-    }
-    #[cfg(windows)] {
-        None
-    }
-}
 
 /// Versions of CUDA that WasmEdge supports.
 #[derive(Debug)]
@@ -544,8 +515,7 @@
     }
 }
 
-=======
->>>>>>> 245d104c
+
 /// Runs the `_moxin_app` binary, which must be located in the same directory as this moxin-runner binary.
 ///
 /// An optional path to the directory containing the main WasmEdge dylib can be provided,
