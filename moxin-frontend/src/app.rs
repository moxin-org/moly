use crate::chat::chat_panel::ChatPanelAction;
use crate::data::store::*;
use crate::landing::download_item::DownloadItemAction;
use crate::landing::model_card::{ModelCardViewAllModalWidgetRefExt, ViewAllModalAction};
use crate::landing::model_files_item::ModelFileItemAction;
use crate::my_models::delete_model_modal::{DeleteModelAction, DeleteModelModalWidgetRefExt};
use crate::my_models::downloaded_files_table::DownloadedFileAction;
use crate::my_models::model_info_modal::{ModelInfoAction, ModelInfoModalWidgetRefExt};
use crate::shared::modal::ModalWidgetRefExt;
use crate::shared::popup::{PopupAction, PopupWidgetRefExt};
use makepad_widgets::*;

live_design! {
    import makepad_widgets::base::*;
    import makepad_widgets::theme_desktop_dark::*;
    import makepad_draw::shader::std::*;

    import crate::shared::styles::*;
    import crate::shared::modal::*;
    import crate::shared::widgets::SidebarMenuButton;
    import crate::shared::popup::*;
    import crate::landing::landing_screen::LandingScreen;
    import crate::landing::model_card::ModelCardViewAllModal;
    import crate::chat::chat_screen::ChatScreen;
    import crate::my_models::my_models_screen::MyModelsScreen;
    import crate::my_models::delete_model_modal::DeleteModelModal;
    import crate::my_models::model_info_modal::ModelInfoModal;


    ICON_DISCOVER = dep("crate://self/resources/icons/discover.svg")
    ICON_CHAT = dep("crate://self/resources/icons/chat.svg")
    ICON_MY_MODELS = dep("crate://self/resources/icons/my_models.svg")

    App = {{App}} {
        ui: <Window> {
            window: {inner_size: vec2(1440, 1024)},
            pass: {clear_color: #fff}

            body = {
                flow: Overlay
                width: Fill,
                height: Fill,

                root = <View> {
                    width: Fill,
                    height: Fill,

                    sidebar_menu = <RoundedView> {
                        width: 100,
                        flow: Down, spacing: 20.0,
                        padding: { top: 80 }

                        align: {x: 0.5, y: 0.0},

                        show_bg: true,
                        draw_bg: {
                            color: (SIDEBAR_BG_COLOR),
                            instance radius: 0.0,
                            border_color: #EAECF0,
                            border_width: 1.2,
                        }

                        discover_tab = <SidebarMenuButton> {
                            animator: {selected = {default: on}}
                            label: "Discover",
                            draw_icon: {
                            svg_file: (ICON_DISCOVER),
                            }
                        }
                        chat_tab = <SidebarMenuButton> {
                            label: "Chat",
                            draw_icon: {
                            svg_file: (ICON_CHAT),
                            }
                        }
                        my_models_tab = <SidebarMenuButton> {
                            label: "My Models",
                            draw_icon: {
                            svg_file: (ICON_MY_MODELS),
                            }
                        }
                    }

                    application_pages = <View> {
                        margin: 0.0,
                        padding: 0.0,

                        flow: Overlay,

                        width: Fill,
                        height: Fill,

                        discover_frame = <LandingScreen> {visible: true}
                        chat_frame = <ChatScreen> {visible: false}
                        my_models_frame = <MyModelsScreen> {visible: false}
                    }
                }

                modal_root = <Modal> {
                    model_card_view_all_modal_view = <ModalView> {
                        content = {
                            model_card_view_all_modal = <ModelCardViewAllModal> {}
                        }
                    }

                    delete_model_modal_view = <ModalView> {
                        content = {
                            delete_model_modal = <DeleteModelModal> {}
                        }
                    }

                    model_info_modal_view = <ModalView> {
                        content = {
                            model_info_modal = <ModelInfoModal> {}
                        }
                    }

                    popup_download_success_modal_view = <ModalView> {
                        align: {x: 1, y: 0}

                        // TODO: By setting this on Fit we dissable the closing on click outside of modal
                        // functionallity. We need to rethink the Modal widget so its more generic,
                        // kinda like a portal that lets you render stuff from anywhere, for now
                        // we use it as is, with this little hack.
                        bg_view = {
                            width: Fit
                            height: Fit
                            show_bg: false
                        }
                        content = {
                            popup_download_success = <PopupDownloadSuccess> {}
                        }
                    }
                }
            }
        }
    }
}

app_main!(App);

#[derive(Live)]
pub struct App {
    #[live]
    ui: WidgetRef,

    #[rust]
    store: Store,
}

impl LiveHook for App {
    fn after_new_from_doc(&mut self, _cx: &mut Cx) {
        self.store = Store::new();
    }
}

impl LiveRegister for App {
    fn live_register(cx: &mut Cx) {
        makepad_widgets::live_design(cx);

        // Shared
        crate::shared::styles::live_design(cx);
        crate::shared::resource_imports::live_design(cx);
        crate::shared::widgets::live_design(cx);
        crate::shared::icon::live_design(cx);
        crate::shared::modal::live_design(cx);
        crate::shared::external_link::live_design(cx);
        crate::shared::popup::live_design(cx);

        // Landing
        crate::landing::shared::live_design(cx);
        crate::landing::model_files_tags::live_design(cx);
        crate::landing::model_files_item::live_design(cx);
        crate::landing::model_files_list::live_design(cx);
        crate::landing::model_files::live_design(cx);
        crate::landing::model_card::live_design(cx);
        crate::landing::model_list::live_design(cx);
        crate::landing::landing_screen::live_design(cx);
        crate::landing::search_bar::live_design(cx);
        crate::landing::search_loading::live_design(cx);
        crate::landing::sorting::live_design(cx);
        crate::landing::downloads::live_design(cx);
        crate::landing::download_item::live_design(cx);

        // Chat
        crate::chat::chat_screen::live_design(cx);
        crate::chat::chat_panel::live_design(cx);
        crate::chat::chat_line::live_design(cx);
        crate::chat::chat_line_loading::live_design(cx);
<<<<<<< HEAD
        crate::chat::chat_history::live_design(cx);
=======
        crate::chat::model_info::live_design(cx);
        crate::chat::model_selector::live_design(cx);
        crate::chat::model_selector_list::live_design(cx);
>>>>>>> ec9455b2

        // My Models
        crate::my_models::my_models_screen::live_design(cx);
        crate::my_models::downloaded_files_table::live_design(cx);
        crate::my_models::delete_model_modal::live_design(cx);
        crate::my_models::model_info_modal::live_design(cx);
    }
}

impl AppMain for App {
    fn handle_event(&mut self, cx: &mut Cx, event: &Event) {
        // Process all possible store incoming events
        if let Event::Signal = event {
            self.store.process_event_signal();
            self.notify_downloaded_files(cx);
            self.ui.redraw(cx);
        }

        let scope = &mut Scope::with_data(&mut self.store);
        self.ui.handle_event(cx, event, scope);
        self.match_event(cx, event);
    }
}

impl MatchEvent for App {
    fn handle_actions(&mut self, cx: &mut Cx, actions: &Actions) {
        self.ui
            .radio_button_set(ids!(
                sidebar_menu.discover_tab,
                sidebar_menu.chat_tab,
                sidebar_menu.my_models_tab,
            ))
            .selected_to_visible(
                cx,
                &self.ui,
                &actions,
                ids!(
                    application_pages.discover_frame,
                    application_pages.chat_frame,
                    application_pages.my_models_frame,
                ),
            );

        for action in actions.iter() {
            match action.as_widget_action().cast() {
                StoreAction::Search(keywords) => {
                    self.store.load_search_results(keywords);
                }
                StoreAction::ResetSearch => {
                    self.store.load_featured_models();
                }
                StoreAction::Sort(criteria) => {
                    self.store.sort_models(criteria);
                }
                _ => {}
            }

            match action.as_widget_action().cast() {
                ModelFileItemAction::Download(file, model) => {
                    self.store.download_file(file, model);
                    self.ui.redraw(cx);
                }
                _ => {}
            }

            match action.as_widget_action().cast() {
                DownloadItemAction::Play(file, model) => {
                    self.store.download_file(file, model);
                    self.ui.redraw(cx);
                }
                DownloadItemAction::Pause(file) => {
                    self.store.pause_download_file(file);
                    self.ui.redraw(cx);
                }
                DownloadItemAction::Cancel(file) => {
                    self.store.cancel_download_file(file);
                    self.ui.redraw(cx);
                }
                _ => {}
            }

            // Set modal viewall model id
            if let ViewAllModalAction::ModelSelected(model_id) = action.as_widget_action().cast() {
                let mut modal = self
                    .ui
                    .model_card_view_all_modal(id!(model_card_view_all_modal));
                modal.set_model_id(model_id);
                // TODO: Hack for error that when you first open the modal, doesnt draw until an event
                // this forces the entire ui to rerender, still weird that only happens the first time.
                self.ui.redraw(cx);
            }

            // Set modal viewall model id
            if let DeleteModelAction::FileSelected(file_id) = action.as_widget_action().cast() {
                let mut modal = self.ui.delete_model_modal(id!(delete_model_modal));
                modal.set_file_id(file_id);
                // TODO: Hack for error that when you first open the modal, doesnt draw until an event
                // this forces the entire ui to rerender, still weird that only happens the first time.
                self.ui.redraw(cx);
            }

            if let ModelInfoAction::FileSelected(file_id) = action.as_widget_action().cast() {
                let mut modal = self.ui.model_info_modal(id!(model_info_modal));
                modal.set_file_id(file_id);
                // TODO: Hack for error that when you first open the modal, doesnt draw until an event
                // this forces the entire ui to rerender, still weird that only happens the first time.
                self.ui.redraw(cx);
            }

            if let DownloadedFileAction::StartChat(_) = action.as_widget_action().cast() {
                let chat_radio_button = self.ui.radio_button(id!(chat_tab));
                chat_radio_button.select(cx, &mut Scope::empty());
            }

            if let PopupAction::NavigateToMyModels = action.as_widget_action().cast() {
                let my_models_radio_button = self.ui.radio_button(id!(my_models_tab));
                my_models_radio_button.select(cx, &mut Scope::empty());
            }

            if let ChatPanelAction::NavigateToDiscover = action.as_widget_action().cast() {
                let discover_radio_button = self.ui.radio_button(id!(discover_tab));
                discover_radio_button.select(cx, &mut Scope::empty());
            }

            if let DownloadedFileAction::ResumeChat(_) = action.as_widget_action().cast() {
                let chat_radio_button = self.ui.radio_button(id!(chat_tab));
                chat_radio_button.select(cx, &mut Scope::empty());
            }
        }
    }
}

impl App {
    fn notify_downloaded_files(&mut self, cx: &mut Cx) {
        if let Some(downloaded_file) = self.store.downloaded_files_to_notify.pop_front() {
            let mut popup = self.ui.popup(id!(popup_download_success));
            popup.set_file_id(downloaded_file);

            let mut modal = self.ui.modal(id!(modal_root));
            let _ = modal.show_modal_view_by_id(cx, live_id!(popup_download_success_modal_view));
        }
    }
}<|MERGE_RESOLUTION|>--- conflicted
+++ resolved
@@ -187,13 +187,10 @@
         crate::chat::chat_panel::live_design(cx);
         crate::chat::chat_line::live_design(cx);
         crate::chat::chat_line_loading::live_design(cx);
-<<<<<<< HEAD
         crate::chat::chat_history::live_design(cx);
-=======
         crate::chat::model_info::live_design(cx);
         crate::chat::model_selector::live_design(cx);
         crate::chat::model_selector_list::live_design(cx);
->>>>>>> ec9455b2
 
         // My Models
         crate::my_models::my_models_screen::live_design(cx);
