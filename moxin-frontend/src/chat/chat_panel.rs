
use makepad_widgets::*;
use moxin_protocol::data::{DownloadedFile, FileID};
<<<<<<< HEAD

use super::{chat_history::ChatHistoryAction, model_selector::ModelSelectorWidgetExt};
=======
use crate::data::store::Store;
use crate::my_models::downloaded_files_table::DownloadedFileAction;
use crate::chat::{
    chat_line::{ChatLineAction, ChatLineWidgetRefExt},
    model_selector::ModelSelectorWidgetExt,
    model_selector_list::ModelSelectorAction,
};
>>>>>>> ec9455b2

live_design! {
    import makepad_widgets::base::*;
    import makepad_widgets::theme_desktop_dark::*;

    import crate::shared::styles::*;
    import crate::shared::widgets::*;
    import makepad_draw::shader::std::*;

    import crate::chat::model_selector::ModelSelector;
    import crate::chat::chat_line::ChatLine;

    ICON_PROMPT = dep("crate://self/resources/icons/prompt.svg")
    ICON_STOP = dep("crate://self/resources/icons/stop.svg")
    ICON_JUMP_TO_BOTTOM = dep("crate://self/resources/icons/jump_to_bottom.svg")

    ChatAgentAvatar = <RoundedView> {
        width: 20,
        height: 20,

        show_bg: true,
        draw_bg: {
            color: #444D9A
        }

        align: {x: 0.5, y: 0.5},

        avatar_label = <Label> {
            width: Fit,
            height: Fit,
            draw_text:{
                text_style: <BOLD_FONT>{font_size: 10},
                color: #fff,
            }
            text: "P"
        }
    }

    UserChatLine = <ChatLine> {
        avatar_section = {
            <Image> {
                source: dep("crate://self/resources/images/chat_user_icon.png"),
                width: 20,
                height: 20,
            }
        }
    }

    ModelChatLine = <ChatLine> {
        avatar_section = {
            <ChatAgentAvatar> {}
        }
    }

    JumpToButtom = <View> {
        width: Fill,
        height: Fill,
        align: {x: 0.5, y: 1.0},

        jump_to_bottom = <CircleView> {
            width: 34,
            height: 34,
            align: {x: 0.5, y: 0.5},
            margin: {bottom: 10},

            cursor: Hand,

            show_bg: true,

            draw_bg: {
                radius: 14.0,
                color: #fff,
                border_width: 1.0,
                border_color: #EAECF0,
            }

            <Icon> {
                padding: 0,
                // These margins are used to center the icon inside the circle
                // Not sure why the icon is not centered by default
                margin: { top: 6, right: 4 },
                draw_icon: {
                    svg_file: (ICON_JUMP_TO_BOTTOM),
                    fn get_color(self) -> vec4 {
                        return #1C1B1F;
                    }
                }
                icon_walk: {width: 12, height: 12}
            }
        }
    }

    ChatPromptInput = <RoundedView> {
        width: Fill,
        height: Fit,

        show_bg: true,
        draw_bg: {
            color: #fff
        }

        padding: {top: 6, bottom: 6, left: 4, right: 10}

        spacing: 4,
        align: {x: 0.0, y: 1.0},

        draw_bg: {
            radius: 2.0,
            border_color: #D0D5DD,
            border_width: 1.0,
        }

        prompt = <MoxinTextInput> {
            width: Fill,
            height: Fit,

            empty_message: "Enter a message"
            draw_bg: {
                color: #fff
            }
            draw_text: {
                text_style:<REGULAR_FONT>{font_size: 10},

                instance prompt_enabled: 0.0
                fn get_color(self) -> vec4 {
                    return mix(
                        #D0D5DD,
                        #000,
                        self.prompt_enabled
                    )
                }
            }
        }

        prompt_icon = <RoundedView> {
            width: 28,
            height: 28,
            show_bg: true,
            draw_bg: {
                color: #D0D5DD
            }

            cursor: Hand,

            padding: {right: 4},
            margin: {bottom: 2},
            align: {x: 0.5, y: 0.5},

            icon_send = <View> {
                width: Fit,
                height: Fit,
                <Icon> {
                    draw_icon: {
                        svg_file: (ICON_PROMPT),
                        fn get_color(self) -> vec4 {
                            return #fff;
                        }
                    }
                    icon_walk: {width: 12, height: 12}
                }
            }
            icon_stop = <View> {
                width: Fit,
                height: Fit,
                visible: false,

                <Icon> {
                    draw_icon: {
                        svg_file: (ICON_STOP),
                        fn get_color(self) -> vec4 {
                            return #fff;
                        }
                    }
                    icon_walk: {width: 12, height: 12}
                }
            }
        }
    }

    ChatPanel = {{ChatPanel}} {
        width: Fill,
        height: Fill,
        margin: {top: 0, left: 20, right: 20, bottom: 20},

        flow: Overlay,

        no_downloaded_model = <View> {
            width: Fill,
            height: Fill,

            flow: Down,
            align: {x: 0.5, y: 0.5},

            <View> {
                width: Fill,
                height: Fill,
                flow: Down,
                spacing: 30,
                align: {x: 0.5, y: 0.5},

                <Label> {
                    draw_text: {
                        text_style: <REGULAR_FONT>{font_size: 12},
                        color: #667085
                    }
                    text: "You haven’t downloaded any models yet."
                }
                go_to_discover_button = <RoundedView> {
                    width: Fit,
                    height: Fit,
                    cursor: Arrow,

                    draw_bg: { color: #fff, border_color: #D0D5DD, border_width: 1}

                    button_label = <Label> {
                        margin: {top: 14, right: 12, bottom: 14, left: 12}
                        text: "Go To Discover"
                        draw_text: {
                            text_style: <BOLD_FONT>{font_size: 12},
                            fn get_color(self) -> vec4 {
                                return #087443;
                            }
                        }
                    }
                }
            }

            <View> {
                width: Fill, height: Fit
                flow: Down,
                align: {x: 0.5, y: 0.5},
                no_downloaded_model_prompt_input = <ChatPromptInput> {}
            }

        }

        no_model = <View> {
            width: Fill,
            height: Fill,

            flow: Down,
            align: {x: 0.5, y: 0.5},

            <View> {
                width: Fill,
                height: Fill,
                flow: Down,
                spacing: 30,
                align: {x: 0.5, y: 0.5},

                <Icon> {
                    draw_icon: {
                        svg_file: dep("crate://self/resources/icons/chat.svg"),
                        color: #D0D5DD
                    }
                    icon_walk: {width: 128, height: 128}
                }

                <Label> {
                    draw_text: {
                        text_style: <REGULAR_FONT>{font_size: 14},
                        color: #667085
                    }
                    text: "Start chatting by choosing a model from above"
                }
            }

            <View> {
                width: Fill, height: Fit
                flow: Down,
                align: {x: 0.5, y: 0.5},
                no_model_prompt_input = <ChatPromptInput> {}
            }

        }

        empty_conversation = <View> {
            visible: false,

            width: Fill,
            height: Fill,

            flow: Down,
            spacing: 30,
            align: {x: 0.5, y: 0.5},

            <ChatAgentAvatar> {}
            <Label> {
                draw_text: {
                    text_style: <REGULAR_FONT>{font_size: 14},
                    color: #101828
                }
                text: "How can I help you?"
            }
        }

        main = <View> {
            visible: false

            width: Fill,
            height: Fill,

            margin: { top: 86 }
            spacing: 4,
            flow: Down,

            <View> {
                width: Fill,
                height: Fill,

                flow: Overlay
                chat = <PortalList> {
                    width: Fill,
                    height: Fill,

                    drag_scrolling: false,
                    auto_tail: true,

                    UserChatLine = <UserChatLine> {}
                    ModelChatLine = <ModelChatLine> {}
                }

                <JumpToButtom> {}
            }

            main_prompt_input = <ChatPromptInput> {}
        }

        model_selector = <ModelSelector> {}
    }
}

#[derive(PartialEq)]
enum ChatPanelState {
    Unload {
        downloaded_model_empty: bool,
    },
    Idle,
    Streaming {
        auto_scroll_pending: bool,
        auto_scroll_cancellable: bool,
    },
}

impl Default for ChatPanelState {
    fn default() -> ChatPanelState {
        ChatPanelState::Unload {
            downloaded_model_empty: true,
        }
    }
}

#[derive(Live, LiveHook, Widget)]
pub struct ChatPanel {
    #[deref]
    view: View,

    #[rust]
    state: ChatPanelState,
}

impl Widget for ChatPanel {
    fn handle_event(&mut self, cx: &mut Cx, event: &Event, scope: &mut Scope) {
        self.view.handle_event(cx, event, scope);
        self.widget_match_event(cx, event, scope);

        if let Event::Signal = event {
            let store = scope.data.get_mut::<Store>().unwrap();

            match self.state {
                ChatPanelState::Streaming {
                    auto_scroll_pending,
                    auto_scroll_cancellable: _,
                } => {
                    self.state = ChatPanelState::Streaming {
                        auto_scroll_pending,
                        auto_scroll_cancellable: true,
                    };

                    let still_streaming = store.get_current_chat().unwrap().borrow().is_streaming;
                    if still_streaming {
                        if auto_scroll_pending {
                            self.scroll_messages_to_bottom(cx);
                        }
                    } else {
                        // Scroll to the bottom when streaming is done
                        self.scroll_messages_to_bottom(cx);
                        self.state = ChatPanelState::Idle;
                    }

                    self.update_prompt_input(cx);

                    // Redraw because we expect to see new or updated chat entries
                    self.redraw(cx);
                }
                ChatPanelState::Unload {
                    downloaded_model_empty: _,
                } => self.unload_model(cx, store),
                _ => {}
            }
        }
    }

    fn draw_walk(&mut self, cx: &mut Cx2d, scope: &mut Scope, walk: Walk) -> DrawStep {
        let store = scope.data.get_mut::<Store>().unwrap();

        // TODO: Rename "chat_history", "chat_count", etc, they are messages of a chat
        // can be confused with the actual Chat type.
        let (chat_history, model_filename, initial_letter) =
            store
                .get_current_chat()
                .map_or((vec![], "".to_string(), "".to_string()), |chat| {
                    let model_filename = chat.borrow().model_filename.clone();
                    let initial_letter = model_filename
                        .chars()
                        .next()
                        .unwrap_or_default()
                        .to_uppercase()
                        .to_string();
                    (
                        chat.borrow().messages.clone(),
                        model_filename,
                        initial_letter,
                    )
                });

        let chats_count = chat_history.len();

        let chat_is_empty = chats_count == 0;
        let empty_conversation_view = self.view(id!(empty_conversation));
        empty_conversation_view.set_visible(chat_is_empty);
        if chat_is_empty {
            empty_conversation_view
                .label(id!(avatar_label))
                .set_text(initial_letter.as_str());
        }

        while let Some(view_item) = self.view.draw_walk(cx, scope, walk).step() {
            if let Some(mut list) = view_item.as_portal_list().borrow_mut() {
                list.set_item_range(cx, 0, chats_count);
                while let Some(item_id) = list.next_visible_item(cx) {
                    if item_id < chats_count {
                        let chat_line_data = &chat_history[item_id];

                        let item;
                        let mut chat_line_item;
                        if chat_line_data.is_assistant() {
                            item = list.item(cx, item_id, live_id!(ModelChatLine)).unwrap();
                            chat_line_item = item.as_chat_line();
                            chat_line_item.set_role(&model_filename);
                            chat_line_item.set_regenerate_enabled(false);
                            chat_line_item.set_avatar_text(&initial_letter);
                        } else {
                            item = list.item(cx, item_id, live_id!(UserChatLine)).unwrap();
                            chat_line_item = item.as_chat_line();
                            chat_line_item.set_role("You");
                            chat_line_item.set_regenerate_enabled(true);
                        };

                        chat_line_item.set_message_text(cx, &chat_line_data.content);
                        chat_line_item.set_message_id(chat_line_data.id);

                        // Disable actions for the last chat line when model is streaming
                        if matches!(self.state, ChatPanelState::Streaming { .. })
                            && item_id == chats_count - 1
                        {
                            chat_line_item.set_actions_enabled(cx, false);
                        } else {
                            chat_line_item.set_actions_enabled(cx, true);
                        }

                        item.draw_all(cx, &mut Scope::empty());
                    }
                }
            }
        }

        DrawStep::done()
    }
}

impl WidgetMatchEvent for ChatPanel {
    fn handle_actions(&mut self, cx: &mut Cx, actions: &Actions, scope: &mut Scope) {
        let widget_uid = self.widget_uid();

        for action in actions {
            if let ChatHistoryAction::ChatSelected(_) = action.as_widget_action().cast() {
                let store = scope.data.get_mut::<Store>().unwrap();
                self.view(id!(empty_conversation)).set_visible(false);
                self.redraw(cx);
            }

            match action.as_widget_action().cast() {
                ModelSelectorAction::Selected(downloaded_file) => {
                    let store = scope.data.get_mut::<Store>().unwrap();
                    self.load_model(store, downloaded_file);
                }
                _ => {}
            }

            match action.as_widget_action().cast() {
                DownloadedFileAction::StartChat(file_id) => {
                    let store = scope.data.get_mut::<Store>().unwrap();
                    let downloaded_file = store
                        .downloaded_files
                        .iter()
                        .find(|file| file.file.id == file_id)
                        .expect("Attempted to start chat with a no longer existing file")
                        .clone();
                    self.load_model(store, downloaded_file);
                }
                _ => {}
            }

            match action.as_widget_action().cast() {
                ChatLineAction::Delete(id) => {
                    let store = scope.data.get_mut::<Store>().unwrap();
                    store.delete_chat_message(id);
                    self.redraw(cx);
                }
                ChatLineAction::Edit(id, updated, regenerate) => {
                    let store = scope.data.get_mut::<Store>().unwrap();
                    store.edit_chat_message(id, updated, regenerate);

                    if regenerate {
                        self.state = ChatPanelState::Streaming {
                            auto_scroll_pending: true,
                            auto_scroll_cancellable: false,
                        };

                        self.show_prompt_input_stop_icon(cx);

                        let prompt_input = self.text_input(id!(main_prompt_input.prompt));
                        prompt_input.set_text_and_redraw(cx, "");
                        prompt_input.set_cursor(0, 0);
                        self.update_prompt_input(cx);
                    }
                    self.redraw(cx);
                }
                _ => {}
            }

            match action.as_widget_action().cast() {
                ChatPanelAction::UnloadIfActive(file_id) => {
                    let store = scope.data.get_mut::<Store>().unwrap();
                    if store
                        .get_current_chat()
                        .map_or(false, |chat| chat.borrow().file_id == file_id)
                    {
                        self.unload_model(cx, store);
                        store.eject_model().expect("Failed to eject model");
                    }
                }
                _ => {}
            }
        }

        self.jump_to_bottom_actions(cx, actions, scope);

        match self.state {
            ChatPanelState::Idle => {
                self.handle_prompt_input_actions(cx, actions, scope);
            }
            ChatPanelState::Streaming {
                auto_scroll_pending: _,
                auto_scroll_cancellable,
            } => {
                let list = self.portal_list(id!(chat));
                if auto_scroll_cancellable && list.scrolled(actions) {
                    // Cancel auto-scrolling if the user scrolls up
                    self.state = ChatPanelState::Streaming {
                        auto_scroll_pending: false,
                        auto_scroll_cancellable,
                    };
                }

                if let Some(fe) = self
                    .view(id!(main_prompt_input.prompt_icon))
<<<<<<< HEAD
                    .finger_up(actions)
=======
                    .finger_up(&actions)
>>>>>>> ec9455b2
                {
                    if fe.was_tap() {
                        let store = scope.data.get_mut::<Store>().unwrap();
                        store.cancel_chat_streaming();
                    }
                }
            }
            _ => {}
        }

        if let Some(fe) = self
            .view(id!(no_downloaded_model.go_to_discover_button))
            .finger_up(actions)
        {
            if fe.was_tap() {
                cx.widget_action(widget_uid, &scope.path, ChatPanelAction::NavigateToDiscover);
            }
        }
    }
}

impl ChatPanel {
    fn jump_to_bottom_actions(&mut self, cx: &mut Cx, actions: &Actions, scope: &mut Scope) {
        if let Some(fe) = self.view(id!(jump_to_bottom)).finger_up(actions) {
            if fe.was_tap() {
                self.scroll_messages_to_bottom(cx);
                self.redraw(cx);
            }
        }

        let jump_to_bottom = self.view(id!(jump_to_bottom));
        match self.state {
            ChatPanelState::Streaming {
                auto_scroll_pending: true,
                ..
            } => {
                // We avoid to show this button when the list is auto-scrolling upon
                // receiving a new message. Otherwise, the button flicks.
                jump_to_bottom.set_visible(false);
            }
            ChatPanelState::Idle | ChatPanelState::Streaming { .. } => {
                let store = scope.data.get_mut::<Store>().unwrap();
                let has_messages = store
                    .get_current_chat()
                    .map_or(false, |chat| !chat.borrow().messages.is_empty());

                let list = self.portal_list(id!(chat));
                jump_to_bottom.set_visible(has_messages && list.further_items_bellow_exist());
            }
            ChatPanelState::Unload {
                downloaded_model_empty: _,
            } => {
                jump_to_bottom.set_visible(false);
            }
        }
    }

    fn update_prompt_input(&mut self, cx: &mut Cx) {
        match self.state {
            ChatPanelState::Idle => {
                self.enable_or_disable_prompt_input(cx);
                self.show_prompt_input_send_icon(cx);
            }
            ChatPanelState::Streaming {
                auto_scroll_pending: _,
                auto_scroll_cancellable: _,
            } => {
                let prompt_input = self.text_input(id!(main_prompt_input.prompt));
                prompt_input.apply_over(
                    cx,
                    live! {
                        draw_text: { prompt_enabled: 0.0 }
                    },
                );
                self.show_prompt_input_stop_icon(cx);
            }
            ChatPanelState::Unload {
                downloaded_model_empty: _,
            } => {}
        }
    }

    fn enable_or_disable_prompt_input(&mut self, cx: &mut Cx) {
        let prompt_input = self.text_input(id!(main_prompt_input.prompt));
        let enable = if !prompt_input.text().is_empty() {
            1.0
        } else {
            0.0
        };

        prompt_input.apply_over(
            cx,
            live! {
                draw_text: { prompt_enabled: (enable) }
            },
        );
    }

    fn show_prompt_input_send_icon(&mut self, cx: &mut Cx) {
        self.view(id!(main_prompt_input.prompt_icon)).apply_over(
            cx,
            live! {
                icon_send = { visible: true }
                icon_stop = { visible: false }
            },
        );
        let prompt_input = self.text_input(id!(main_prompt_input.prompt));
        if !prompt_input.text().is_empty() {
            self.enable_prompt_input_icon(cx);
        } else {
            self.disable_prompt_input_icon(cx);
        }
    }

    fn show_prompt_input_stop_icon(&mut self, cx: &mut Cx) {
        self.view(id!(main_prompt_input.prompt_icon)).apply_over(
            cx,
            live! {
                icon_send = { visible: false }
                icon_stop = { visible: true }
            },
        );
        self.enable_prompt_input_icon(cx);
    }

    fn enable_prompt_input_icon(&mut self, cx: &mut Cx) {
        let enabled_color = vec3(0.0, 0.0, 0.0);
        self.view(id!(main_prompt_input.prompt_icon)).apply_over(
            cx,
            live! {
                draw_bg: {
                    color: (enabled_color)
                }
            },
        );
    }

    fn disable_prompt_input_icon(&mut self, cx: &mut Cx) {
        let disabled_color = vec3(0.816, 0.835, 0.867); // #D0D5DD
        self.view(id!(main_prompt_input.prompt_icon)).apply_over(
            cx,
            live! {
                draw_bg: {
                    color: (disabled_color)
                }
            },
        );
    }

    fn scroll_messages_to_bottom(&mut self, cx: &mut Cx) {
        let mut list = self.portal_list(id!(chat));
        list.smooth_scroll_to_end(cx, 10, 80.0);
    }

    fn load_model(&mut self, store: &mut Store, downloaded_file: DownloadedFile) {
        self.state = ChatPanelState::Idle;
        self.view(id!(main)).set_visible(true);
        self.view(id!(empty_conversation)).set_visible(true);
        self.view(id!(no_model)).set_visible(false);
        self.view(id!(no_downloaded_model)).set_visible(false);

        store.load_model(&downloaded_file.file);
    }

    fn unload_model(&mut self, cx: &mut Cx, store: &mut Store) {
        let downloaded_model_empty = store.downloaded_files.is_empty();
        self.state = ChatPanelState::Unload {
            downloaded_model_empty,
        };

        self.view(id!(main)).set_visible(false);
        self.view(id!(empty_conversation)).set_visible(false);

        match self.state {
            ChatPanelState::Unload {
                downloaded_model_empty: true,
            } => {
                self.view(id!(no_downloaded_model)).set_visible(true);
                self.view(id!(no_model)).set_visible(false);
            }
            ChatPanelState::Unload {
                downloaded_model_empty: false,
            } => {
                self.view(id!(no_model)).set_visible(true);
                self.view(id!(no_downloaded_model)).set_visible(false)
            }
            _ => {}
        }

        self.model_selector(id!(model_selector)).deselect(cx);
        self.view.redraw(cx);
    }

    fn handle_prompt_input_actions(&mut self, cx: &mut Cx, actions: &Actions, scope: &mut Scope) {
        let prompt_input = self.text_input(id!(main_prompt_input.prompt));

        if let Some(_text) = prompt_input.changed(actions) {
            self.update_prompt_input(cx);
        }

        if let Some(fe) = self
            .view(id!(main_prompt_input.prompt_icon))
            .finger_up(&actions)
        {
            if fe.was_tap() {
                self.send_message(cx, scope, prompt_input.text());
            }
        }

        if let Some(prompt) = prompt_input.returned(actions) {
            self.send_message(cx, scope, prompt);
        }
    }

    fn send_message(&mut self, cx: &mut Cx, scope: &mut Scope, prompt: String) {
        if prompt.trim().is_empty() {
            return;
        }

        self.show_prompt_input_stop_icon(cx);
        let store = scope.data.get_mut::<Store>().unwrap();
        store.send_chat_message(prompt.clone());

        let prompt_input = self.text_input(id!(main_prompt_input.prompt));
        prompt_input.set_text_and_redraw(cx, "");
        prompt_input.set_cursor(0, 0);
        self.update_prompt_input(cx);

        self.view(id!(empty_conversation)).set_visible(false);

        // Scroll to the bottom when the message is sent
        self.scroll_messages_to_bottom(cx);

        self.state = ChatPanelState::Streaming {
            auto_scroll_pending: true,
            auto_scroll_cancellable: false,
        };
    }
}

#[derive(Clone, DefaultNone, Debug)]
pub enum ChatPanelAction {
    UnloadIfActive(FileID),
    NavigateToDiscover,
    None,
}<|MERGE_RESOLUTION|>--- conflicted
+++ resolved
@@ -1,18 +1,14 @@
-
 use makepad_widgets::*;
 use moxin_protocol::data::{DownloadedFile, FileID};
-<<<<<<< HEAD
 
 use super::{chat_history::ChatHistoryAction, model_selector::ModelSelectorWidgetExt};
-=======
-use crate::data::store::Store;
-use crate::my_models::downloaded_files_table::DownloadedFileAction;
 use crate::chat::{
     chat_line::{ChatLineAction, ChatLineWidgetRefExt},
     model_selector::ModelSelectorWidgetExt,
     model_selector_list::ModelSelectorAction,
 };
->>>>>>> ec9455b2
+use crate::data::store::Store;
+use crate::my_models::downloaded_files_table::DownloadedFileAction;
 
 live_design! {
     import makepad_widgets::base::*;
@@ -591,11 +587,7 @@
 
                 if let Some(fe) = self
                     .view(id!(main_prompt_input.prompt_icon))
-<<<<<<< HEAD
                     .finger_up(actions)
-=======
-                    .finger_up(&actions)
->>>>>>> ec9455b2
                 {
                     if fe.was_tap() {
                         let store = scope.data.get_mut::<Store>().unwrap();
