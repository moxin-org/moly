--- conflicted
+++ resolved
@@ -30,12 +30,8 @@
 moly-fake-backend = { path = "moly-fake-backend" }
 moly-mofa = { path = "moly-mofa"}
 
-<<<<<<< HEAD
 makepad-widgets = { git = "https://github.com/jmbejar/makepad", branch = "moly-mofa-integration" }
-=======
-makepad-widgets = { git = "https://github.com/makepad/makepad", branch = "rik" }
-makepad-code-editor = { git = "https://github.com/makepad/makepad", branch = "rik" }
->>>>>>> 82229247
+makepad-code-editor = { git = "https://github.com/jmbejar/makepad", branch = "moly-mofa-integration" }
 
 robius-open = "0.1.1"
 robius-url-handler = { git = "https://github.com/project-robius/robius-url-handler" }
