[workspace]
resolver = "2"

members = [
    "moly-runner",
<<<<<<< HEAD
    "moly-mofa",
    "moly-kit",
    "moly-mini",
=======
>>>>>>> 4f3deb66
]
exclude = ["packaging/before-packaging-command"]

[package]
name = "moly"
version = "0.1.0"
edition = "2021"
rust-version = "1.79"                                                 ## required by cargo-packager
description = "Desktop app for downloading and chatting with AI LLMs"

## Rename the binary to `_moly_app` to avoid naming conflicts
## with the `moly` binary defined by the `moly-runner` crate.
[[bin]]
name = "_moly_app"
path = "src/main.rs"


[dependencies]
moly-protocol = { git = "https://github.com/moxin-org/moly-server", package = "moly-protocol" }

makepad-widgets = { git = "https://github.com/makepad/makepad", branch = "rik" }
makepad-code-editor = { git = "https://github.com/makepad/makepad", branch = "rik" }

robius-open = "0.1.1"
robius-url-handler = { git = "https://github.com/project-robius/robius-url-handler" }

chrono = "0.4"
directories = "5.0.1"
unicode-segmentation = "1.10.1"
anyhow = "1.0"
serde_json = "1.0"
serde = { version = "1.0.197", features = ["derive"] }
lipsum = "0.9"
rand = "0.8.5"
reqwest = { version = "0.11", features = ["json", "blocking"] }
url = "2.5.4"
rfd = "0.14.1"
tokio = { version = "1", features = ["full"] }

## Configuration for `cargo packager`
[package.metadata.packager]
product_name = "Moly"
identifier = "com.moxin-org.moly"
category = "Utility"
authors = ["Moxin Organization <moxin-org@github.com>"]
publisher = "moxin-org"
license_file = "LICENSE"
copyright = "Copyright 2023-2024, Project Robius, Moxin Organization"
homepage = "https://github.com/moxin-org"
### Note: there is an 80-character max for each line of the `long_description`.
long_description = """
Moly is a desktop app that lets you browse AI Large Language Models (LLMs),
download them, and run them locally to chat with the models.
Moly uses the Makepad UI framework (https://github.com/makepad/makepad)
and Project Robius platform abstractions (https://github.com/project-robius),
and currently runs on major desktop platforms: macOS and Linux
(Windows support is coming soon).
Moly uses the WasmEdge WASM runtime (https://github.com/WasmEdge/WasmEdge)
to locally run the AI models efficiently across varying hardware.
"""
icons = ["./packaging/app_icon128x128.png"]
out_dir = "./dist"
## Note: the `moly-runner` crate binary is named `moly`,
##       while the main `moly` crate binary is named `_moly_app`.
##       This is to avoid naming conflicts when packaging the binaries,
##       and also ensures that the `moly-runner` binary is the "main" binary
##       that gets executed when the user runs "moly" from the command line.
binaries = [
    { path = "moly", main = true },
    { path = "_moly_app", main = false },
]

## The below command uses cargo-metadata to determine the path of the `makepad_widgets` crate on the host build system,
## and copies the `makepad-widgets/resources` directory to the `./dist/resources/makepad_widgets` directory.
## We also copy the Moly project's `resources/` directory to the `./dist/resources/moly` directory.
##
## This is necessary because the `cargo packager` command only supports defining resources at a known path
## (see the below `resources = [...]` block below),
## so we need to copy the resources to a known fixed (static) path before packaging,
## such that cargo-packager can locate them and include them in the final package.
##
## In addition, on macOS only, we must download the WasmEdge plugins in order to include them
## in the macOS app bundle. This is because macOS apps must include all dependencies in order to pass notarization.
before-packaging-command = """
cargo run --manifest-path packaging/before-packaging-command/Cargo.toml before-packaging
"""

## See the above paragraph comments for more info on how we create/populate the below `src` directories.
resources = [
    { src = "./dist/resources/makepad_widgets", target = "makepad_widgets" },
    { src = "./dist/resources/moly", target = "moly" },
]

## We then build the entire Moly project and set the `MAKEPAD_PACKAGE_DIR` env var to the proper value.
## * For macOS app bundles, this should be set to `../Resources`.
##   This only works because the `moly-runner` binary sets the current working directory
##   to the directory where the binary is located, which is `Moly.app/Contents/MacOS/`.
##   (See the `run_moly` function in `moly-runner/src/main.rs` for more details.)
##   In a macOS app bundle, the resources directory is in `Moly.app/Context/Resources/`,
##   so that's why we set `MAKEPAD_PACKAGE_DIR` to `../Resources` --- it must be relative to the binary's location,
##   which is up one parent directory.
## * For Debian `.deb` packages, this should be set to `/usr/lib/<main-binary-name>`,
##   which is currently `/usr/lib/moly-runner`.
##   This is the directory in which `dpkg` copies app resource files to when installing the `.deb` package.
##   * On Linux, we also strip the binaries of unneeded content, as required for Debian packages.
##   * For Debian and Pacman (still a to-do!) packages, we also auto-generate the list of dependencies required by Moly,
##     making sure to add `curl` since it is used by an invocation in `moly-runner`.
##
before-each-package-command = """
cargo run --manifest-path packaging/before-packaging-command/Cargo.toml before-each-package
"""

deep_link_protocols = [
    { schemes = ["moly"], role = "viewer" }, ## `name` is left as default
]

[package.metadata.packager.deb]
depends = "./dist/depends_deb.txt"
desktop_template = "./packaging/moly.desktop"
section = "utils"

[package.metadata.packager.appimage]
## `curl` is needed for `moly-runner` to auto-install wasmedge.
bins = ["/usr/bin/curl"]

[package.metadata.packager.macos]
minimum_system_version = "11.0"
frameworks = [
    "./wasmedge/WasmEdge-0.14.1-Darwin/lib/libwasmedge.0.dylib",
    "./wasmedge/WasmEdge-0.14.1-Darwin/plugin/libwasmedgePluginWasiNN.dylib",
]


## Configuration for `cargo packager`'s generation of a macOS `.dmg`.
[package.metadata.packager.dmg]
background = "./packaging/Moly macOS dmg background.png"
window_size = { width = 960, height = 540 }
app_position = { x = 200, y = 250 }
application_folder_position = { x = 760, y = 250 }


## Configuration for `cargo packager`'s generation of a Windows `.exe` setup installer.
[package.metadata.packager.nsis]
## See this: <https://nsis.sourceforge.io/Docs/Chapter4.html#varconstant>
appdata_paths = [
    "$APPDATA/$PUBLISHER/$PRODUCTNAME",
    "$LOCALAPPDATA/$PRODUCTNAME",
]<|MERGE_RESOLUTION|>--- conflicted
+++ resolved
@@ -3,12 +3,8 @@
 
 members = [
     "moly-runner",
-<<<<<<< HEAD
-    "moly-mofa",
     "moly-kit",
     "moly-mini",
-=======
->>>>>>> 4f3deb66
 ]
 exclude = ["packaging/before-packaging-command"]
 
