--- conflicted
+++ resolved
@@ -6,7 +6,6 @@
 use std::str;
 use std::sync::Arc;
 
-<<<<<<< HEAD
 pub static REPO_NAME: &'static str = "model-cards";
 
 pub fn sync_model_cards_repo<P: AsRef<Path>>(app_data_dir: P) -> anyhow::Result<ModelCardManager> {
@@ -16,238 +15,6 @@
 
     // Sync the repo by `libra`
     let origin_dir = std::env::current_dir()?;
-=======
-fn do_fetch<'a>(
-    repo: &'a git2::Repository,
-    refs: &[&str],
-    remote: &'a mut git2::Remote,
-) -> Result<git2::AnnotatedCommit<'a>, git2::Error> {
-    let mut cb = git2::RemoteCallbacks::new();
-
-    // Print out our transfer progress.
-    cb.transfer_progress(|stats| {
-        if stats.received_objects() == stats.total_objects() {
-            log::debug!(
-                "Resolving deltas {}/{}",
-                stats.indexed_deltas(),
-                stats.total_deltas()
-            );
-        } else if stats.total_objects() > 0 {
-            log::debug!(
-                "Received {}/{} objects ({}) in {} bytes",
-                stats.received_objects(),
-                stats.total_objects(),
-                stats.indexed_objects(),
-                stats.received_bytes()
-            );
-        }
-        io::stdout().flush().unwrap();
-        true
-    });
-
-    let mut fo = git2::FetchOptions::new();
-    fo.remote_callbacks(cb);
-    if let Ok(proxy) = std::env::var("https_proxy").or_else(|_| std::env::var("all_proxy")) {
-        let mut proxy_opt = ProxyOptions::new();
-        proxy_opt.url(&proxy);
-        fo.proxy_options(proxy_opt);
-    }
-    // Always fetch all tags.
-    // Perform a download and also update tips
-    // fo.download_tags(git2::AutotagOption::All);
-    log::debug!("Fetching {} for repo", remote.name().unwrap());
-    remote.fetch(refs, Some(&mut fo), None)?;
-
-    // If there are local objects (we got a thin pack), then tell the user
-    // how many objects we saved from having to cross the network.
-    let stats = remote.stats();
-    if stats.local_objects() > 0 {
-        log::debug!(
-            "Received {}/{} objects in {} bytes (used {} local \
-             objects)",
-            stats.indexed_objects(),
-            stats.total_objects(),
-            stats.received_bytes(),
-            stats.local_objects()
-        );
-    } else {
-        log::debug!(
-            "Received {}/{} objects in {} bytes",
-            stats.indexed_objects(),
-            stats.total_objects(),
-            stats.received_bytes()
-        );
-    }
-
-    let fetch_head = repo.find_reference("FETCH_HEAD")?;
-    Ok(repo.reference_to_annotated_commit(&fetch_head)?)
-}
-
-fn fast_forward(
-    repo: &Repository,
-    lb: &mut git2::Reference,
-    rc: &git2::AnnotatedCommit,
-) -> Result<(), git2::Error> {
-    let name = match lb.name() {
-        Some(s) => s.to_string(),
-        None => String::from_utf8_lossy(lb.name_bytes()).to_string(),
-    };
-    let msg = format!("Fast-Forward: Setting {} to id: {}", name, rc.id());
-    log::debug!("{}", msg);
-    lb.set_target(rc.id(), &msg)?;
-    repo.set_head(&name)?;
-    repo.checkout_head(Some(
-        git2::build::CheckoutBuilder::default()
-            // For some reason the force is required to make the working directory actually get updated
-            // I suspect we should be adding some logic to handle dirty working directory states
-            // but this is just an example so maybe not.
-            .force(),
-    ))?;
-    Ok(())
-}
-
-fn normal_merge(
-    repo: &Repository,
-    local: &git2::AnnotatedCommit,
-    remote: &git2::AnnotatedCommit,
-) -> Result<(), git2::Error> {
-    let local_tree = repo.find_commit(local.id())?.tree()?;
-    let remote_tree = repo.find_commit(remote.id())?.tree()?;
-    let ancestor = repo
-        .find_commit(repo.merge_base(local.id(), remote.id())?)?
-        .tree()?;
-    let mut idx = repo.merge_trees(&ancestor, &local_tree, &remote_tree, None)?;
-
-    if idx.has_conflicts() {
-        log::debug!("Merge conflicts detected...");
-        repo.checkout_index(Some(&mut idx), None)?;
-        return Ok(());
-    }
-    let result_tree = repo.find_tree(idx.write_tree_to(repo)?)?;
-    // now create the merge commit
-    let msg = format!("Merge: {} into {}", remote.id(), local.id());
-    let sig = repo.signature()?;
-    let local_commit = repo.find_commit(local.id())?;
-    let remote_commit = repo.find_commit(remote.id())?;
-    // Do our merge commit and set current branch head to that commit.
-    let _merge_commit = repo.commit(
-        Some("HEAD"),
-        &sig,
-        &sig,
-        &msg,
-        &result_tree,
-        &[&local_commit, &remote_commit],
-    )?;
-    // Set working tree to match head.
-    repo.checkout_head(None)?;
-    Ok(())
-}
-
-fn do_merge<'a>(
-    repo: &'a Repository,
-    remote_branch: &str,
-    fetch_commit: git2::AnnotatedCommit<'a>,
-) -> Result<(), git2::Error> {
-    // 1. do a merge analysis
-    let analysis = repo.merge_analysis(&[&fetch_commit])?;
-
-    // 2. Do the appropriate merge
-    if analysis.0.is_fast_forward() {
-        log::debug!("Doing a fast forward");
-        // do a fast forward
-        let refname = format!("refs/heads/{}", remote_branch);
-        match repo.find_reference(&refname) {
-            Ok(mut r) => {
-                fast_forward(repo, &mut r, &fetch_commit)?;
-            }
-            Err(_) => {
-                // The branch doesn't exist so just set the reference to the
-                // commit directly. Usually this is because you are pulling
-                // into an empty repository.
-                repo.reference(
-                    &refname,
-                    fetch_commit.id(),
-                    true,
-                    &format!("Setting {} to {}", remote_branch, fetch_commit.id()),
-                )?;
-                repo.set_head(&refname)?;
-                repo.checkout_head(Some(
-                    git2::build::CheckoutBuilder::default()
-                        .allow_conflicts(true)
-                        .conflict_style_merge(true)
-                        .force(),
-                ))?;
-            }
-        };
-    } else if analysis.0.is_normal() {
-        // do a normal merge
-        let head_commit = repo.reference_to_annotated_commit(&repo.head()?)?;
-        normal_merge(&repo, &head_commit, &fetch_commit)?;
-    } else {
-        log::debug!("Nothing to do...");
-    }
-    Ok(())
-}
-
-pub fn pull(repo: &Repository, remote_name: &str, remote_branch: &str) -> Result<(), git2::Error> {
-    let mut remote = repo.find_remote(remote_name)?;
-    let fetch_commit = do_fetch(&repo, &[remote_branch], &mut remote)?;
-    do_merge(&repo, &remote_branch, fetch_commit)
-}
-
-pub fn open_or_clone<P: AsRef<Path>>(url: &str, repo_path: P) -> Result<Repository, git2::Error> {
-    log::debug!(
-        "open_or_clone: url: {}, repo_path: {:?}",
-        url,
-        repo_path.as_ref()
-    );
-    if let Ok(repo) = Repository::open(&repo_path) {
-        log::debug!("open_or_clone: repo opened");
-        Ok(repo)
-    } else {
-        log::debug!("open_or_clone: cloning repo");
-        for _ in 0..2 {
-            let r = Repository::clone(url, &repo_path);
-            if r.is_ok() {
-                return r;
-            }
-        }
-        Repository::clone(url, &repo_path)
-    }
-}
-
-#[derive(Debug, Clone, Deserialize, Serialize)]
-pub struct IpResult {
-    #[serde(default, rename = "countryCode")]
-    country_code: String,
-}
-
-fn get_model_cards_repo() -> String {
-    let repo_url = std::env::var("MODEL_CARDS_REPO");
-    match repo_url {
-        Ok(url) => url,
-        Err(_) => {
-            match reqwest::blocking::get("http://ip-api.com/json")
-                .and_then(|r| r.json::<IpResult>())
-            {
-                Ok(ip_result) if ip_result.country_code == "CN" => {
-                    "https://gitcode.com/xun_csh/model-cards".to_string()
-                }
-                _ => "https://github.com/moxin-org/model-cards".to_string(),
-            }
-        }
-    }
-}
-
-pub static REPO_NAME: &'static str = "model-cards";
-
-pub fn sync_model_cards_repo<P: AsRef<Path>>(app_data_dir: P) -> anyhow::Result<ModelCardManager> {
-    let repo_url = get_model_cards_repo();
-    log::info!("Using model_cards repo: {}", repo_url);
-    let repo_dirs = app_data_dir.as_ref().join(REPO_NAME);
-
-    let repo = open_or_clone(&repo_url, &repo_dirs)?;
->>>>>>> f33bf578
     let mut r = Ok(());
     if !repo_dirs.exists() {
         log::info!("Cloning model-cards repo, url:{:?}, path: {:?}", repo_url, repo_dirs);
