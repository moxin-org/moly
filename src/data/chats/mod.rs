--- conflicted
+++ resolved
@@ -52,13 +52,10 @@
     pub loaded_model: Option<File>,
     pub model_loader: ModelLoader,
 
-<<<<<<< HEAD
     pub mofa_servers: HashMap<MofaServerId, MofaServer>,
     pub available_agents: HashMap<AgentId, MofaAgent>,
 
-=======
     /// Set it thru `set_current_chat` method to trigger side effects.
->>>>>>> 801a51c6
     current_chat_id: Option<ChatID>,
     chats_dir: PathBuf,
 
