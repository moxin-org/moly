--- conflicted
+++ resolved
@@ -1,9 +1,6 @@
 use crate::chat::chat_panel::ChatPanelAction;
-<<<<<<< HEAD
 use crate::chat::model_selector_list::ModelSelectorListAction;
-=======
 use crate::data::downloads::download::DownloadFileAction;
->>>>>>> b01857b9
 use crate::data::downloads::DownloadPendingNotification;
 use crate::data::store::*;
 use crate::landing::model_files_item::ModelFileItemAction;
@@ -188,13 +185,10 @@
             );
 
         for action in actions.iter() {
-<<<<<<< HEAD
             if let MarkdownAction::LinkNavigated(url) = action.as_widget_action().cast() {
                 let _ = robius_open::Uri::new(&url).open();
             }
 
-            match action.as_widget_action().cast() {
-=======
             self.store.handle_action(action);
 
             if let Some(_) = action.downcast_ref::<DownloadFileAction>() {
@@ -202,7 +196,6 @@
             }
 
             match action.cast() {
->>>>>>> b01857b9
                 StoreAction::Search(keywords) => {
                     self.store.search.load_search_results(keywords);
                 }
