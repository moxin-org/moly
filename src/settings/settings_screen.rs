use makepad_code_editor::code_view::CodeViewWidgetExt;
use makepad_widgets::*;

use crate::data::{
    chats::model_loader::{ModelLoaderStatus, ModelLoaderStatusChanged},
    store::Store,
};

live_design! {
    use link::theme::*;
    use link::shaders::*;
    use link::widgets::*;
    use makepad_code_editor::code_view::CodeView;

    use crate::shared::styles::*;
    use crate::shared::widgets::*;
    use crate::settings::mofa_settings::MofaSettings;

    BG_IMAGE = dep("crate://self/resources/images/my_models_bg_image.png")
    ICON_EDIT = dep("crate://self/resources/icons/edit.svg")

    pub SettingsScreen = {{SettingsScreen}} {
        width: Fill
        height: Fill
        flow: Overlay

        <Image> {
            source: (BG_IMAGE),
            width: Fill,
            height: Fill,
        }

        <View> {
            width: Fill, height: Fill
            flow: Down
            padding: 60

            spacing: 60

            <Label> {
                draw_text:{
                    text_style: <BOLD_FONT>{font_size: 30}
                    color: #000
                }
                text: "Settings"
            }

            <ScrollYView> {
                width: Fill, height: Fill
                spacing: 40

                local_server_options = <View> {
                    width: Fill, height: Fit
                    flow: Down
                    spacing: 20

                    <Label> {
                        draw_text:{
                            text_style: <BOLD_FONT>{font_size: 16}
                            color: #000
                        }
                        text: "Local inference server information"
                    }

                    no_model = <View> {
                        visible: false,
                        width: Fill, height: Fit
                        <Label> {
                            draw_text:{
                                text_style: <REGULAR_FONT>{font_size: 12}
                                color: #000
                            }
                            text: "Local inference options will appear once you have a model loaded."
                        }
                    }

                    main = <View> {
                        width: Fill, height: Fit
                        flow: Down
                        align: {x: 0.0, y: 0.0}

                        spacing: 10

                        <View> {
                            width: Fit, height: Fit
                            flow: Right
                            spacing: 10
                            align: {x: 0.0, y: 0.5}

                            <Label> {
                                draw_text:{
                                    text_style: <REGULAR_FONT>{font_size: 12}
                                    color: #000
                                }
                                text: "Port number:"
                            }

                            port_on_edit = <View> {
                                visible: false,
                                width: Fit, height: Fit

                                port_number_input = <MolyTextInput> {
                                    width: 100,
                                    height: Fit,
                                    draw_text: {
                                        text_style: <REGULAR_FONT>{font_size: 12}
                                        color: #000
                                    }
                                }
                            }

                            port_editable = <View> {
                                width: Fit, height: Fit
                                spacing: 10
                                align: {x: 0.0, y: 0.5}

                                port_number_label = <Label> {
                                    draw_text:{
                                        text_style: <REGULAR_FONT>{font_size: 12}
                                        color: #000
                                    }
                                }

                                edit_port_number = <MolyButton> {
                                    width: Fit
                                    height: Fit

                                    draw_bg: {
                                        border_width: 1,
                                        radius: 3
                                    }

                                    margin: {bottom: 4}

                                    icon_walk: {width: 14, height: 14}
                                    draw_icon: {
                                        svg_file: (ICON_EDIT),
                                        fn get_color(self) -> vec4 {
                                            return #000;
                                        }
                                    }
                                }
                            }
                        }

                        load_info_label = <View> {
                            visible: false,
                            width: Fit, height: Fit
                            <Label> {
                                draw_text:{
                                    text_style: <REGULAR_FONT>{font_size: 12}
                                    color: #000
                                }
                                text: "Something went wrong while loading the model using this port number. Please try another one."
                            }
                        }

                        <HorizontalFiller> { height: 10 }

                        <Label> {
                            draw_text:{
                                text_style: <BOLD_FONT>{font_size: 12}
                                color: #000
                            }
                            text: "Client code example"
                        }

                        code_snippet = <CodeView> {
                            editor: {
                                pad_left_top: vec2(10.0,10.0)
                                width: Fill,
                                height: Fit,
                                draw_bg: { color: #3c3c3c },
                            }
                        }
                    }
                }

                mofa_section = <View> {
                    spacing: 40
                    <HorizontalFiller> {
                        width: 2,
                        show_bg: true
                        draw_bg: {
                            color: #c3c3c3
                        }
                    }

                    mofa_options = <MofaSettings> {}
                }
            }
        }
    }
}

#[derive(Default, Debug, PartialEq)]
enum ServerPortState {
    OnEdit,
    #[default]
    Editable,
}

#[derive(Widget, Live, LiveHook)]
pub struct SettingsScreen {
    #[deref]
    view: View,

    #[rust]
    server_port_state: ServerPortState,

    #[rust]
    override_port: Option<u16>,
}

impl Widget for SettingsScreen {
    fn handle_event(&mut self, cx: &mut Cx, event: &Event, scope: &mut Scope) {
        self.view.handle_event(cx, event, scope);
        self.widget_match_event(cx, event, scope);
    }

    fn draw_walk(&mut self, cx: &mut Cx2d, scope: &mut Scope, walk: Walk) -> DrawStep {
        let store = scope.data.get_mut::<Store>().unwrap();

        match self.server_port_state {
            ServerPortState::OnEdit => {
                self.view.view(id!(port_editable)).set_visible(cx, false);
                self.view.view(id!(port_on_edit)).set_visible(cx, true);
            }
            ServerPortState::Editable => {
                self.view.view(id!(port_editable)).set_visible(cx, true);
                self.view.view(id!(port_on_edit)).set_visible(cx, false);
            }
        }

        let port = self.override_port.or_else(|| {
            if let ModelLoaderStatus::Loaded(info) = store.chats.model_loader.status() {
                Some(info.listen_port)
            } else {
                None
            }
        });

        if let Some(port) = port {
            self.view
                .view(id!(local_server_options.no_model))
                .set_visible(cx, false);
            self.view
                .view(id!(local_server_options.main))
                .set_visible(cx, true);

            self.view
                .label(id!(port_number_label))
                .set_text(cx, &format!("{}", port));

            self.view.code_view(id!(code_snippet)).set_text(cx, &format!(
                "# Load a model and run this example in your terminal
# Choose between streaming and non-streaming mode by setting the \"stream\" field

curl http://localhost:{}/v1/chat/completions \\
-H \"Content-Type: application/json\" \\
-d '{{ 
\"model\": \"moly-chat\",
\"messages\": [ 
{{ \"role\": \"system\", \"content\": \"Use positive language and offer helpful solutions to their problems.\" }},
{{ \"role\": \"user\", \"content\": \"What is the currency used in Spain?\" }}
], 
\"temperature\": 0.7, 
\"stream\": true
}}'
                ",
                port
            ));
        } else {
            self.view
                .view(id!(local_server_options.no_model))
                .set_visible(cx, true);
            self.view
                .view(id!(local_server_options.main))
                .set_visible(cx, false);
        }

        self.view.draw_walk(cx, scope, walk)
    }
}

impl WidgetMatchEvent for SettingsScreen {
    fn handle_actions(&mut self, cx: &mut Cx, actions: &Actions, scope: &mut Scope) {
        let store = scope.data.get_mut::<Store>().unwrap();

        for action in actions {
            // Once the modals are reloaded, let's clear the override port
            if let Some(_) = action.downcast_ref::<ModelLoaderStatusChanged>() {
                if store.chats.model_loader.is_loaded() {
                    self.override_port = None;
                }
                if store.chats.model_loader.is_failed() {
                    self.view(id!(load_error_label)).set_visible(cx, true);
                } else {
                    self.view(id!(load_error_label)).set_visible(cx, false);
                }
            }
        }

        let port_number_input = self.view.text_input(id!(port_number_input));

        if self.button(id!(edit_port_number)).clicked(actions) {
            self.server_port_state = ServerPortState::OnEdit;

            let port = self.label(id!(port_number_label)).text();
            port_number_input.set_key_focus(cx);
            port_number_input.set_text(cx, &port);

            self.redraw(cx);
        }

        if let Some(port) = port_number_input.returned(actions) {
            let port = port.parse::<u16>();

            if let Ok(port) = port {
                self.override_port = Some(port);
                store.update_server_port(port);
            }

            self.server_port_state = ServerPortState::Editable;
            self.redraw(cx);
        }

        if let TextInputAction::Escape =
            actions.find_widget_action_cast(port_number_input.widget_uid())
        {
            self.server_port_state = ServerPortState::Editable;
            self.redraw(cx);
        }
    }
<<<<<<< HEAD
=======
}

impl LiveHook for SettingsScreen {
    fn after_new_from_doc(&mut self, cx: &mut Cx) {
        self.view
            .view(id!(mofa_section))
            .set_visible(cx, moly_mofa::should_be_visible());
    }
>>>>>>> 9fb2cb59
}<|MERGE_RESOLUTION|>--- conflicted
+++ resolved
@@ -332,15 +332,4 @@
             self.redraw(cx);
         }
     }
-<<<<<<< HEAD
-=======
-}
-
-impl LiveHook for SettingsScreen {
-    fn after_new_from_doc(&mut self, cx: &mut Cx) {
-        self.view
-            .view(id!(mofa_section))
-            .set_visible(cx, moly_mofa::should_be_visible());
-    }
->>>>>>> 9fb2cb59
 }