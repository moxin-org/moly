use makepad_code_editor::code_view::CodeViewWidgetExt;
use makepad_widgets::*;

use crate::data::{
<<<<<<< HEAD
    chats::model_loader::ModelLoaderStatus,
=======
    chats::model_loader::{ModelLoaderStatus, ModelLoaderStatusChanged},
>>>>>>> b01857b9
    store::Store,
};

live_design! {
    import makepad_widgets::base::*;
    import makepad_widgets::theme_desktop_dark::*;
    import makepad_draw::shader::std::*;
    import makepad_code_editor::code_view::CodeView;

    import crate::shared::styles::*;
    import crate::shared::widgets::*;

    import crate::settings::mofa_settings::MofaSettings;

    BG_IMAGE = dep("crate://self/resources/images/my_models_bg_image.png")
    ICON_EDIT = dep("crate://self/resources/icons/edit.svg")

    SettingsScreen = {{SettingsScreen}} {
        width: Fill
        height: Fill
        flow: Overlay

        <Image> {
            source: (BG_IMAGE),
            width: Fill,
            height: Fill,
        }

        <View> {
            width: Fill, height: Fill
            flow: Down
            padding: 60

            spacing: 60

            <Label> {
                draw_text:{
                    text_style: <BOLD_FONT>{font_size: 30}
                    color: #000
                }
                text: "Settings"
            }

<<<<<<< HEAD
            <ScrollYView> {
=======
            no_model = <View> {
                visible: false,
                width: Fill, height: Fill
                <Label> {
                    draw_text:{
                        text_style: <REGULAR_FONT>{font_size: 12}
                        color: #000
                    }
                    text: "Local inference options will appear once you have a model loaded."
                }
            }


            main = <View> {
>>>>>>> b01857b9
                width: Fill, height: Fill
                spacing: 40

                local_server_options = <View> {
                    width: Fill, height: Fit
                    flow: Down
                    spacing: 20

                    <Label> {
                        draw_text:{
                            text_style: <BOLD_FONT>{font_size: 16}
                            color: #000
                        }
                        text: "Local inference server information"
                    }

                    no_model = <View> {
                        visible: false,
                        width: Fill, height: Fit
                        <Label> {
                            draw_text:{
                                text_style: <REGULAR_FONT>{font_size: 12}
                                color: #000
                            }
                            text: "Local inference options will appear once you have a model loaded."
                        }
                    }

                    main = <View> {
                        width: Fill, height: Fit
                        flow: Down
                        align: {x: 0.0, y: 0.0}

                        spacing: 10

                        <View> {
                            width: Fit, height: Fit
                            flow: Right
                            spacing: 10
                            align: {x: 0.0, y: 0.5}

                            <Label> {
                                draw_text:{
                                    text_style: <REGULAR_FONT>{font_size: 12}
                                    color: #000
                                }
                                text: "Port number:"
                            }

                            port_on_edit = <View> {
                                visible: false,
                                width: Fit, height: Fit

                                port_number_input = <MolyTextInput> {
                                    width: 100,
                                    height: Fit,
                                    draw_text: {
                                        text_style: <REGULAR_FONT>{font_size: 12}
                                        color: #000
                                    }
                                }
                            }

                            port_editable = <View> {
                                width: Fit, height: Fit
                                spacing: 10
                                align: {x: 0.0, y: 0.5}

                                port_number_label = <Label> {
                                    draw_text:{
                                        text_style: <REGULAR_FONT>{font_size: 12}
                                        color: #000
                                    }
                                }

                                edit_port_number = <MolyButton> {
                                    width: Fit
                                    height: Fit

                                    draw_bg: {
                                        border_width: 1,
                                        radius: 3
                                    }

                                    margin: {bottom: 4}

                                    icon_walk: {width: 14, height: 14}
                                    draw_icon: {
                                        svg_file: (ICON_EDIT),
                                        fn get_color(self) -> vec4 {
                                            return #000;
                                        }
                                    }
                                }
                            }
                        }

                        load_info_label = <View> {
                            visible: false,
                            width: Fit, height: Fit
                            <Label> {
                                draw_text:{
                                    text_style: <REGULAR_FONT>{font_size: 12}
                                    color: #000
                                }
                                text: "Something went wrong while loading the model using this port number. Please try another one."
                            }
                        }

                        <HorizontalFiller> { height: 10 }

                        <Label> {
                            draw_text:{
                                text_style: <BOLD_FONT>{font_size: 12}
                                color: #000
                            }
                            text: "Client code example"
                        }

                        code_snippet = <CodeView> {
                            editor: {
                                pad_left_top: vec2(10.0,10.0)
                                width: Fill,
                                height: Fit,
                                draw_bg: { color: #3c3c3c },
                            }
                        }
                    }
                }

                <HorizontalFiller> {
                    width: 2,
                    show_bg: true
                    draw_bg: {
                        color: #c3c3c3
                    }
                }

                mofa_options = <MofaSettings> {}
            }
        }
    }
}

#[derive(Default, Debug, PartialEq)]
enum ServerPortState {
    OnEdit,
    #[default]
    Editable,
}

#[derive(Widget, LiveHook, Live)]
pub struct SettingsScreen {
    #[deref]
    view: View,

    #[rust]
    server_port_state: ServerPortState,

    #[rust]
    override_port: Option<u16>,
}

impl Widget for SettingsScreen {
    fn handle_event(&mut self, cx: &mut Cx, event: &Event, scope: &mut Scope) {
        self.view.handle_event(cx, event, scope);
        self.widget_match_event(cx, event, scope);
<<<<<<< HEAD

        // Once the modals are reloaded, let's clear the override port
        if let Event::Signal = event {
            // TODO: Use cx.action to send a more specific message, otherwise it could be refreshing all the time
            let store = scope.data.get_mut::<Store>().unwrap();
            if store.chats.model_loader.is_loaded() {
                self.override_port = None;
            }
            if store.chats.model_loader.is_failed() {
                self.view(id!(load_info_label)).set_visible(true);
            } else {
                self.view(id!(load_info_label)).set_visible(false);
            }
        }
=======
>>>>>>> b01857b9
    }

    fn draw_walk(&mut self, cx: &mut Cx2d, scope: &mut Scope, walk: Walk) -> DrawStep {
        let store = scope.data.get_mut::<Store>().unwrap();

        match self.server_port_state {
            ServerPortState::OnEdit => {
                self.view.view(id!(port_editable)).set_visible(false);
                self.view.view(id!(port_on_edit)).set_visible(true);
            }
            ServerPortState::Editable => {
                self.view.view(id!(port_editable)).set_visible(true);
                self.view.view(id!(port_on_edit)).set_visible(false);
            }
        }

        let port = self.override_port.or_else(|| {
            if let ModelLoaderStatus::Loaded(info) = store.chats.model_loader.status() {
                Some(info.listen_port)
            } else {
                None
            }
        });

        if let Some(port) = port {
            self.view
                .view(id!(local_server_options.no_model))
                .set_visible(false);
            self.view
                .view(id!(local_server_options.main))
                .set_visible(true);

            self.view
                .label(id!(port_number_label))
                .set_text(&format!("{}", port));

            self.view.code_view(id!(code_snippet)).set_text(&format!(
                "# Load a model and run this example in your terminal
# Choose between streaming and non-streaming mode by setting the \"stream\" field

curl http://localhost:{}/v1/chat/completions \\
-H \"Content-Type: application/json\" \\
-d '{{ 
\"model\": \"moly-chat\",
\"messages\": [ 
{{ \"role\": \"system\", \"content\": \"Use positive language and offer helpful solutions to their problems.\" }},
{{ \"role\": \"user\", \"content\": \"What is the currency used in Spain?\" }}
], 
\"temperature\": 0.7, 
\"stream\": true
}}'
                ",
                port
            ));
        } else {
            self.view
                .view(id!(local_server_options.no_model))
                .set_visible(true);
            self.view
                .view(id!(local_server_options.main))
                .set_visible(false);
        }

        self.view.draw_walk(cx, scope, walk)
    }
}

impl WidgetMatchEvent for SettingsScreen {
    fn handle_actions(&mut self, cx: &mut Cx, actions: &Actions, scope: &mut Scope) {
        let store = scope.data.get_mut::<Store>().unwrap();

        for action in actions {
            // Once the modals are reloaded, let's clear the override port
            if let Some(_) = action.downcast_ref::<ModelLoaderStatusChanged>() {
                if store.chats.model_loader.is_loaded() {
                    self.override_port = None;
                }
                if store.chats.model_loader.is_failed() {
                    self.view(id!(load_error_label)).set_visible(true);
                } else {
                    self.view(id!(load_error_label)).set_visible(false);
                }
            }
        }

        let port_number_input = self.view.text_input(id!(port_number_input));

        if self.button(id!(edit_port_number)).clicked(actions) {
            self.server_port_state = ServerPortState::OnEdit;

            let port = self.label(id!(port_number_label)).text();
            port_number_input.set_key_focus(cx);
            port_number_input.set_text(&port);

            self.redraw(cx);
        }

        if let Some(port) = port_number_input.returned(actions) {
            let port = port.parse::<u16>();

            if let Ok(port) = port {
                self.override_port = Some(port);
                store.update_server_port(port);
            }

            self.server_port_state = ServerPortState::Editable;
            self.redraw(cx);
        }

        if let TextInputAction::Escape =
            actions.find_widget_action_cast(port_number_input.widget_uid())
        {
            self.server_port_state = ServerPortState::Editable;
            self.redraw(cx);
        }
    }
}<|MERGE_RESOLUTION|>--- conflicted
+++ resolved
@@ -2,11 +2,7 @@
 use makepad_widgets::*;
 
 use crate::data::{
-<<<<<<< HEAD
-    chats::model_loader::ModelLoaderStatus,
-=======
     chats::model_loader::{ModelLoaderStatus, ModelLoaderStatusChanged},
->>>>>>> b01857b9
     store::Store,
 };
 
@@ -50,24 +46,7 @@
                 text: "Settings"
             }
 
-<<<<<<< HEAD
             <ScrollYView> {
-=======
-            no_model = <View> {
-                visible: false,
-                width: Fill, height: Fill
-                <Label> {
-                    draw_text:{
-                        text_style: <REGULAR_FONT>{font_size: 12}
-                        color: #000
-                    }
-                    text: "Local inference options will appear once you have a model loaded."
-                }
-            }
-
-
-            main = <View> {
->>>>>>> b01857b9
                 width: Fill, height: Fill
                 spacing: 40
 
@@ -235,7 +214,6 @@
     fn handle_event(&mut self, cx: &mut Cx, event: &Event, scope: &mut Scope) {
         self.view.handle_event(cx, event, scope);
         self.widget_match_event(cx, event, scope);
-<<<<<<< HEAD
 
         // Once the modals are reloaded, let's clear the override port
         if let Event::Signal = event {
@@ -250,8 +228,6 @@
                 self.view(id!(load_info_label)).set_visible(false);
             }
         }
-=======
->>>>>>> b01857b9
     }
 
     fn draw_walk(&mut self, cx: &mut Cx2d, scope: &mut Scope, walk: Walk) -> DrawStep {
