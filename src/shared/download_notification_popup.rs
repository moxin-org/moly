--- conflicted
+++ resolved
@@ -264,32 +264,14 @@
 
         if self.link_label(id!(retry_link)).clicked(actions) {
             let Some(file_id) = &self.file_id else { return };
-<<<<<<< HEAD
             cx.action(DownloadAction::Play(file_id.clone()));
-            cx.widget_action(widget_uid, &scope.path, DownloadNotificationPopupAction::ActionLinkClicked);
-=======
-            cx.widget_action(
-                widget_uid,
-                &scope.path,
-                DownloadAction::Play(file_id.clone()),
-            );
             cx.action(DownloadNotificationPopupAction::ActionLinkClicked);
->>>>>>> 7b4b9bb9
         }
 
         if self.link_label(id!(cancel_link)).clicked(actions) {
             let Some(file_id) = &self.file_id else { return };
-<<<<<<< HEAD
             cx.action(DownloadAction::Cancel(file_id.clone()));
-            cx.widget_action(widget_uid, &scope.path, DownloadNotificationPopupAction::ActionLinkClicked);
-=======
-            cx.widget_action(
-                widget_uid,
-                &scope.path,
-                DownloadAction::Cancel(file_id.clone()),
-            );
             cx.action(DownloadNotificationPopupAction::ActionLinkClicked);
->>>>>>> 7b4b9bb9
         }
     }
 }
