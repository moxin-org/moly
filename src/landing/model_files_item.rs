use makepad_widgets::*;
use moly_protocol::data::{File, FileID, PendingDownloadsStatus};

use super::model_files_tags::ModelFilesTagsWidgetExt;
use crate::{
    data::{downloads::download::DownloadFileAction, store::FileWithDownloadInfo},
    shared::{
        actions::{ChatAction, ChatHandler, DownloadAction},
        utils::format_model_size,
    },
};

live_design! {
    import makepad_widgets::base::*;
    import makepad_widgets::theme_desktop_dark::*;
    import makepad_draw::shader::std::*;

    import crate::shared::styles::*;
    import crate::shared::widgets::MolyButton;
    import crate::landing::model_files_tags::ModelFilesTags;

    ICON_DOWNLOAD = dep("crate://self/resources/icons/download.svg")
    START_CHAT = dep("crate://self/resources/icons/start_chat.svg")

    ICON_PAUSE = dep("crate://self/resources/icons/pause_download.svg")
    ICON_CANCEL = dep("crate://self/resources/icons/cancel_download.svg")
    ICON_PLAY = dep("crate://self/resources/icons/play_download.svg")
    ICON_RETRY = dep("crate://self/resources/icons/retry_download.svg")

    ModelFilesRow = <RoundedYView> {
        width: Fill,
        height: Fit,

        show_bg: true,
        draw_bg: {
            color: #00f
            radius: vec2(1.0, 1.0)
        }

        cell1 = <View> { width: Fill, height: 56, padding: 10, align: {x: 0.0, y: 0.5} }
        cell2 = <View> { width: 140, height: 56, padding: 10, align: {x: 0.0, y: 0.5} }
        cell3 = <View> { width: 340, height: 56, padding: 10, align: {x: 0.0, y: 0.5} }
        cell4 = <View> { width: 250, height: 56, padding: 10, align: {x: 0.0, y: 0.5} }
    }

    ModelCardButton = <MolyButton> {
        width: 140,
        height: 32,
    }

    DownloadButton = <ModelCardButton> {
        draw_bg: { color: #099250, border_color: #099250 }
        text: "Download"
        draw_icon: {
            svg_file: (ICON_DOWNLOAD),
        }
    }

    StartChatButton = <ModelCardButton> {
        draw_bg: { color: #fff, color_hover: #09925033, border_color: #d0d5dd }
        text: "Chat with Model"
        draw_text: {
            color: #087443;
        }
        draw_icon: {
            svg_file: (START_CHAT),
            color: #087443
        }
    }

    DownloadPendingButton = <MolyButton> {
        width: 25,
        height: 25,
        padding: 4,
        draw_icon: {
            fn get_color(self) -> vec4 {
                return #667085;
            }
        }
    }

    DownloadPendingControls = <View> {
        align: {y: 0.5},
        spacing: 8,
        progress_bar = <View> {
            width: 74,
            height: 12,
            flow: Overlay,

            <RoundedView> {
                height: Fill,
                draw_bg: {
                    color: #D9D9D9,
                    radius: 2.5,
                }
            }

            progress_fill = <RoundedView> {
                width: 0,
                height: Fill,
                draw_bg: {
                    radius: 2.5,
                }
            }
        }
        progress_text_layout = <View> {
            width: 40,
            align: {x: 1, y: 0.5},
            progress_text = <Label> {
                text: "0%",
                draw_text: {
                    text_style: <BOLD_FONT>{font_size: 9},
                }
            }
        }

        resume_download_button = <DownloadPendingButton> {
            icon_walk: { margin: { left: 4 } }
            draw_icon: {
                svg_file: (ICON_PLAY),
            }
        }
        retry_download_button = <DownloadPendingButton> {
            draw_icon: {
                svg_file: (ICON_RETRY),
            }
        }
        pause_download_button = <DownloadPendingButton> {
            icon_walk: { margin: { left: 4 } }
            draw_icon: {
                svg_file: (ICON_PAUSE),
            }
        }
        cancel_download_button = <DownloadPendingButton> {
            draw_icon: {
                svg_file: (ICON_CANCEL),
            }
        }
    }

    ModelFilesItem = {{ModelFilesItem}}<ModelFilesRow> {
        show_bg: true,
        draw_bg: {
            color: #fff
        }

        cell1 = {
            spacing: 10,
            filename = <Label> {
                draw_text:{
                    text_style: <BOLD_FONT>{font_size: 9},
                    color: #000
                }
            }
        }

        cell2 = {
            full_size = <Label> {
                draw_text:{
                    text_style: <REGULAR_FONT>{font_size: 9},
                    color: #000
                }
            }
        }

        cell3 = {
            spacing: 6,
            quantization_tag = <RoundedView> {
                width: Fit,
                height: Fit,
                padding: {top: 6, bottom: 6, left: 10, right: 10}

                draw_bg: {
                    instance radius: 2.0,
                    border_color: #B4B4B4,
                    border_width: 0.5,
                    color: #FFF,
                }

                quantization = <Label> {
                    draw_text:{
                        text_style: <REGULAR_FONT>{font_size: 9},
                        color: #000
                    }
                }
            }
            tags = <ModelFilesTags> {}
        }

        cell4 = {
            download_button = <DownloadButton> { visible: false }
            start_chat_button = <StartChatButton> { visible: false }
            download_pending_controls = <DownloadPendingControls> { visible: false }
        }
    }
}

#[derive(Clone, DefaultNone, Debug)]
pub enum ModelFileItemAction {
    Download(FileID),
    None,
}

#[derive(Live, LiveHook, Widget)]
pub struct ModelFilesItem {
    #[deref]
    view: View,

    #[rust]
    file_id: Option<FileID>,
}

impl Widget for ModelFilesItem {
    fn handle_event(&mut self, cx: &mut Cx, event: &Event, scope: &mut Scope) {
        self.view.handle_event(cx, event, scope);
        self.widget_match_event(cx, event, scope);
    }

    fn draw_walk(&mut self, cx: &mut Cx2d, scope: &mut Scope, walk: Walk) -> DrawStep {
        let files_info = &scope.props.get::<FileWithDownloadInfo>().unwrap();
        let filename = &files_info.file.name;
        let size = format_model_size(&files_info.file.size).unwrap_or("-".to_string());
        let quantization = &files_info.file.quantization;
        self.apply_over(
            cx,
            live! {
                cell1 = {
                    filename = { text: (filename) }
                }
                cell2 = { full_size = { text: (size) }}
                cell3 = {
                    quantization_tag = { quantization = { text: (quantization) }}
                }
            },
        );

        if let Some(download) = &files_info.download {
            let progress = format!("{:.1}%", download.progress);
            let progress_fill_max = 74.0;
            let progress_fill = download.progress * progress_fill_max / 100.0;

            let is_resume_download_visible =
                matches!(download.status, PendingDownloadsStatus::Paused);
            let is_pause_download_visible =
                matches!(download.status, PendingDownloadsStatus::Downloading);
            let is_retry_download_visible =
                matches!(download.status, PendingDownloadsStatus::Error);
            let is_cancel_download_visible =
                !matches!(download.status, PendingDownloadsStatus::Initializing);

            let status_color = match download.status {
                PendingDownloadsStatus::Downloading | PendingDownloadsStatus::Initializing => {
                    vec3(0.035, 0.572, 0.314)
                } // #099250
                PendingDownloadsStatus::Paused => vec3(0.4, 0.44, 0.52), // #667085
                PendingDownloadsStatus::Error => vec3(0.7, 0.11, 0.09),  // #B42318
            };

            self.apply_over(
                cx,
                live! { cell4 = {
                    download_pending_controls = {
                        visible: true
                        progress_text_layout = {
                            progress_text = {
                                text: (progress)
                                draw_text: {
                                    color: (status_color)
                                }
                            }
                        }
                        progress_bar = {
                            progress_fill = {
                                width: (progress_fill)
                                draw_bg: {
                                    color: (status_color),
                                }
                            }
                        }
                        resume_download_button = {
                            visible: (is_resume_download_visible)
                        }
                        retry_download_button = {
                            visible: (is_retry_download_visible)
                        }
                        pause_download_button = {
                            visible: (is_pause_download_visible)
                        }
                        cancel_download_button = {
                            visible: (is_cancel_download_visible)
                        }
                    }
                    start_chat_button = { visible: false }
                    download_button = { visible: false }
                }},
            );
        } else if files_info.file.downloaded {
            self.apply_over(
                cx,
                live! { cell4 = {
                    download_pending_controls = { visible: false }
                    start_chat_button = { visible: true }
                    download_button = { visible: false }
                }},
            );
        } else {
            self.apply_over(
                cx,
                live! { cell4 = {
                    download_pending_controls = { visible: false }
                    start_chat_button = { visible: false }
                    download_button = { visible: true }
                }},
            );
        };

        self.view.draw_walk(cx, scope, walk)
    }
}

impl WidgetMatchEvent for ModelFilesItem {
    fn handle_actions(&mut self, cx: &mut Cx, actions: &Actions, scope: &mut Scope) {
        for actions in actions {
            if let Some(action) = actions.downcast_ref::<DownloadFileAction>() {
                if self.file_id.as_ref() == Some(&action.file_id) {
                    self.redraw(cx);
                }
            }
        }

        let Some(file_id) = self.file_id.clone() else {
            return;
        };

        if self.button(id!(download_button)).clicked(&actions) {
            cx.action(ModelFileItemAction::Download(file_id.clone()));
        }

        if self.button(id!(start_chat_button)).clicked(&actions) {
<<<<<<< HEAD
            cx.widget_action(
                widget_uid,
                &scope.path,
                ChatAction::Start(ChatHandler::Model(file_id.clone())),
            );
=======
            cx.action(ChatAction::Start(file_id.clone()));
>>>>>>> b01857b9
        }

        if [id!(resume_download_button), id!(retry_download_button)]
            .iter()
            .any(|id| self.button(*id).clicked(&actions))
        {
            cx.action(DownloadAction::Play(file_id.clone()));
        }

        if self.button(id!(pause_download_button)).clicked(&actions) {
            cx.action(DownloadAction::Pause(file_id.clone()));
        }

        if self.button(id!(cancel_download_button)).clicked(&actions) {
            cx.action(DownloadAction::Cancel(file_id.clone()));
        }
    }
}

impl ModelFilesItemRef {
    pub fn set_file(&mut self, cx: &mut Cx, file: File) {
        let Some(mut item_widget) = self.borrow_mut() else {
            return;
        };

        item_widget.file_id = Some(file.id.clone());

        item_widget
            .model_files_tags(id!(tags))
            .set_tags(cx, &file.tags);
    }
}<|MERGE_RESOLUTION|>--- conflicted
+++ resolved
@@ -337,15 +337,7 @@
         }
 
         if self.button(id!(start_chat_button)).clicked(&actions) {
-<<<<<<< HEAD
-            cx.widget_action(
-                widget_uid,
-                &scope.path,
-                ChatAction::Start(ChatHandler::Model(file_id.clone())),
-            );
-=======
-            cx.action(ChatAction::Start(file_id.clone()));
->>>>>>> b01857b9
+            cx.action(ChatAction::Start(ChatHandler::Model(file_id.clone())));
         }
 
         if [id!(resume_download_button), id!(retry_download_button)]
