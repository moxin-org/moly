--- conflicted
+++ resolved
@@ -9,7 +9,6 @@
     use link::shaders::*;
     use link::widgets::*;
 
-<<<<<<< HEAD
     use crate::shared::styles::*;
     use crate::shared::widgets::VerticalFiller;
     use crate::landing::search_bar::SearchBar;
@@ -71,14 +70,6 @@
     }
 
     pub LandingScreen = {{LandingScreen}} {
-=======
-    import crate::shared::styles::*;
-    import crate::landing::search_bar::SearchBar;
-    import crate::landing::model_list::ModelList;
-    import crate::landing::downloads::Downloads;
-
-    LandingScreen = {{LandingScreen}} {
->>>>>>> 7e1f15aa
         width: Fill,
         height: Fill,
         flow: Down,
