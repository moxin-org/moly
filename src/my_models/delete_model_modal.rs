use makepad_widgets::*;

use crate::{chat::model_selector_list::ModelSelectorListAction, data::store::Store};

use super::downloaded_files_row::DownloadedFilesRowProps;

live_design! {
    import makepad_widgets::base::*;
    import makepad_widgets::theme_desktop_dark::*;
    import makepad_draw::shader::std::*;

    import crate::shared::styles::*;
    import crate::shared::widgets::MolyButton;
    import crate::shared::resource_imports::*;

    DeleteModelModal = {{DeleteModelModal}} {
        width: Fit
        height: Fit

        wrapper = <RoundedView> {
            flow: Down
            width: 600
            height: Fit
            padding: {top: 44, right: 30 bottom: 30 left: 50}
            spacing: 10

            show_bg: true
            draw_bg: {
                color: #fff
                radius: 3
            }

            <View> {
                width: Fill,
                height: Fit,
                flow: Right

                padding: {top: 8, bottom: 20}

                title = <View> {
                    width: Fit,
                    height: Fit,

                    model_name = <Label> {
                        text: "Delete Model"
                        draw_text: {
                            text_style: <BOLD_FONT>{font_size: 13},
                            color: #000
                        }
                    }
                }

                filler_x = <View> {width: Fill, height: Fit}

                close_button = <MolyButton> {
                    width: Fit,
                    height: Fit,

                    margin: {top: -8}

                    draw_icon: {
                        svg_file: (ICON_CLOSE),
                        fn get_color(self) -> vec4 {
                            return #000;
                        }
                    }
                    icon_walk: {width: 12, height: 12}
                }
            }

            body = <View> {
                width: Fill,
                height: Fit,
                flow: Down,
                spacing: 40,

                delete_prompt = <Label> {
                    width: Fill
                    draw_text: {
                        text_style: <REGULAR_FONT>{
                            font_size: 10,
                            height_factor: 1.3
                        },
                        color: #000
                        wrap: Word
                    }
                }

                actions = <View> {
                    width: Fill, height: Fit
                    flow: Right,
                    align: {x: 1.0, y: 0.5}
                    spacing: 20

                    cancel_button = <MolyButton> {
                        width: Fit,
                        height: Fit,
                        padding: {top: 10, bottom: 10, left: 14, right: 14}

                        draw_bg: {
                            instance radius: 2.0,
                            border_color: #D0D5DD,
                            border_width: 1.2,
                            color: #fff,
                        }

                        text: "Cancel"
                        draw_text:{
                            text_style: <REGULAR_FONT>{font_size: 10},
                            color: #x0
                        }
                    }

                    delete_button = <MolyButton> {
                        width: Fit,
                        height: Fit,
                        padding: {top: 10, bottom: 10, left: 14, right: 14}

                        draw_bg: {
                            instance radius: 2.0,
                            color: #D92D20,
                        }

                        text: "Delete"
                        draw_text:{
                            text_style: <REGULAR_FONT>{font_size: 10},
                            color: #fff
                        }
                    }
                }
            }
        }
    }
}

#[derive(Clone, Debug, DefaultNone)]
pub enum DeleteModelModalAction {
    None,
    ModalDismissed,
}

#[derive(Live, LiveHook, Widget)]
pub struct DeleteModelModal {
    #[deref]
    view: View,
    #[rust]
    file_id: String,
}

impl Widget for DeleteModelModal {
    fn handle_event(&mut self, cx: &mut Cx, event: &Event, scope: &mut Scope) {
        self.view.handle_event(cx, event, scope);
        self.widget_match_event(cx, event, scope);
    }

    fn draw_walk(&mut self, cx: &mut Cx2d, scope: &mut Scope, walk: Walk) -> DrawStep {
        let props = scope.props.get::<DownloadedFilesRowProps>().unwrap();
        let downloaded_file = &props.downloaded_file;

        self.file_id = downloaded_file.file.id.clone();

        let prompt_text = format!(
            "Are you sure you want to delete {}?\nThis action cannot be undone.",
            downloaded_file.file.name
        );
        self.label(id!(wrapper.body.delete_prompt))
            .set_text(&prompt_text);

        self.view
            .draw_walk(cx, scope, walk.with_abs_pos(DVec2 { x: 0., y: 0. }))
    }
}

impl WidgetMatchEvent for DeleteModelModal {
    fn handle_actions(&mut self, cx: &mut Cx, actions: &Actions, scope: &mut Scope) {
<<<<<<< HEAD
=======

>>>>>>> b01857b9
        if self.button(id!(close_button)).clicked(actions) {
            cx.action(DeleteModelModalAction::ModalDismissed);
        }

        if self
            .button(id!(wrapper.body.actions.delete_button))
            .clicked(actions)
        {
            let store = scope.data.get_mut::<Store>().unwrap();
<<<<<<< HEAD
=======
            cx.action(ChatPanelAction::UnloadIfActive(self.file_id.clone()));
>>>>>>> b01857b9
            store
                .delete_file(self.file_id.clone())
                .expect("Failed to delete file");

            cx.action(DeleteModelModalAction::ModalDismissed);
            cx.action(ModelSelectorListAction::AddedOrDeletedModel);
        }

        if self
            .button(id!(wrapper.body.actions.cancel_button))
            .clicked(actions)
        {
            cx.action(DeleteModelModalAction::ModalDismissed);
        }
    }
}<|MERGE_RESOLUTION|>--- conflicted
+++ resolved
@@ -173,10 +173,7 @@
 
 impl WidgetMatchEvent for DeleteModelModal {
     fn handle_actions(&mut self, cx: &mut Cx, actions: &Actions, scope: &mut Scope) {
-<<<<<<< HEAD
-=======
-
->>>>>>> b01857b9
+
         if self.button(id!(close_button)).clicked(actions) {
             cx.action(DeleteModelModalAction::ModalDismissed);
         }
@@ -186,10 +183,6 @@
             .clicked(actions)
         {
             let store = scope.data.get_mut::<Store>().unwrap();
-<<<<<<< HEAD
-=======
-            cx.action(ChatPanelAction::UnloadIfActive(self.file_id.clone()));
->>>>>>> b01857b9
             store
                 .delete_file(self.file_id.clone())
                 .expect("Failed to delete file");
