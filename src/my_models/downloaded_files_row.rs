use super::{delete_model_modal::DeleteModelModalAction, model_info_modal::ModelInfoModalAction};
<<<<<<< HEAD
use crate::shared::actions::ChatHandler;
=======
use crate::shared::actions::ChatAction;
>>>>>>> b01857b9
use crate::shared::modal::ModalWidgetExt;
use crate::shared::utils::format_model_size;
use crate::shared::{actions::ChatAction, utils::human_readable_name};
use makepad_widgets::*;
use moly_protocol::data::{DownloadedFile, FileID};

live_design! {
    import makepad_widgets::base::*;
    import makepad_widgets::theme_desktop_dark::*;

    import crate::shared::styles::*;
    import crate::shared::widgets::*;
    import crate::shared::modal::*;
    import crate::my_models::model_info_modal::ModelInfoModal;
    import crate::my_models::delete_model_modal::DeleteModelModal;

    ICON_START_CHAT = dep("crate://self/resources/icons/start_chat.svg")
    ICON_INFO = dep("crate://self/resources/icons/info.svg")
    ICON_DELETE = dep("crate://self/resources/icons/delete.svg")
    MODEL_CTA_COLOR = #127487

    DownloadedFilesRowButton = <MolyButton> {
        height: 40

        draw_bg: {
            border_color: #ccc,
        }

        draw_icon: {
            color: #087443;
        }
    }

    ModelFile = <View> {
        flow: Down
        width: 600

        h_wrapper = <View> {
            flow: Right
            width: Fill
            spacing: 15
            name_tag = <View> {
                width: Fit
                align: {x: 0.0, y: 0.5}
                name = <Label> {
                    width: Fit
                    draw_text: {
                        text_style: <BOLD_FONT>{font_size: 9}
                        color: #x0
                    }
                }
            }

            base_model_tag = <View> {
                width: Fit
                align: {x: 0.0, y: 0.5}
                base_model = <AttributeTag> {
                    draw_bg: { color: #F0D6F5 },
                }
            }
            parameters_tag = <View> {
                width: Fit
                align: {x: 0.0, y: 0.5}
                parameters = <AttributeTag> {
                    draw_bg: { color: #D4E6F7 },
                }
            }
        }
        model_version_tag = <View> {
            width: Fit
            align: {x: 0.0, y: 0.5}
            version = <Label> {
                width: Fit
                draw_text: {
                    wrap: Ellipsis
                    text_style: <REGULAR_FONT>{font_size: 9}
                    color: #667085
                }
            }
        }
    }

    DownloadedFilesTag = <View> {
        width: 100
        align: {x: 0.0, y: 0.5}
        label = <Label> {
            draw_text: {
                text_style: <REGULAR_FONT>{font_size: 9}
                color: #x0
            }
        }
    }

    RowActions = <View> {
        width: 250
        flow: Right
        spacing: 10
        align: {x: 0.0, y: 0.5}

        start_chat_button = <DownloadedFilesRowButton> {
            width: 140
            text: "Chat with Model",
            draw_text: {
                color: (MODEL_CTA_COLOR)
                text_style: <REGULAR_FONT>{font_size: 9}
            }
            draw_icon: {
                svg_file: (ICON_START_CHAT)
                color: (MODEL_CTA_COLOR)
            }
        }

        <View> { width: Fill, height: Fit }

        info_button = <DownloadedFilesRowButton> {
            width: 40
            draw_icon: {
                svg_file: (ICON_INFO),
                color: #0099FF
            }
        }

        delete_button = <DownloadedFilesRowButton> {
            width: 40
            draw_icon: {
                svg_file: (ICON_DELETE),
                color: #B42318
            }
        }
    }


    DownloadedFilesRow = {{DownloadedFilesRow}} {
        // This is necesary because we have a Modal widget inside this widget
        flow: Overlay,
        width: Fill,
        height: Fit,

        <View> {
            // Heads-up: rows break the Portal List without fixed height
            height: 85,
            flow: Down
            width: Fill
            align: {x: 0.0, y: 0.5}

            show_bg: true
            draw_bg: {
                color: #FFF;
            }

            separator_line = <Line> {}
            h_wrapper = <View> {
                flow: Right
                width: Fit
                padding: {top: 10, bottom: 10, left: 20, right: 20}
                spacing: 30
                show_bg: true
                draw_bg: {
                    color: #FFF;
                }

                model_file = <ModelFile> {}
                file_size_tag = <DownloadedFilesTag> {}
                date_added_tag = <DownloadedFilesTag> {}
                row_actions = <RowActions> {}
            }
        }

        info_modal = <Modal> {
            content: {
                <ModelInfoModal> {}
            }
        }

        delete_modal = <Modal> {
            content: {
                <DeleteModelModal> {}
            }
        }
    }
}

pub struct DownloadedFilesRowProps {
    pub downloaded_file: DownloadedFile,
}

#[derive(Live, LiveHook, Widget)]
pub struct DownloadedFilesRow {
    #[deref]
    view: View,

    #[rust]
    file_id: Option<FileID>,
}

impl Widget for DownloadedFilesRow {
    fn handle_event(&mut self, cx: &mut Cx, event: &Event, scope: &mut Scope) {
        self.view.handle_event(cx, event, scope);
        self.widget_match_event(cx, event, scope);
    }

    fn draw_walk(&mut self, cx: &mut Cx2d, scope: &mut Scope, walk: Walk) -> DrawStep {
        let props = scope.props.get::<DownloadedFilesRowProps>().unwrap();
        let downloaded_file = &props.downloaded_file;

        // Name tag
        let name = human_readable_name(&downloaded_file.file.name);
        self.label(id!(h_wrapper.model_file.h_wrapper.name_tag.name))
            .set_text(&name);

        // Base model tag
        let base_model = dash_if_empty(&downloaded_file.model.architecture);
        self.label(id!(h_wrapper
            .model_file
            .base_model_tag
            .base_model
            .attr_name))
            .set_text(&base_model);

        // Parameters tag
        let parameters = dash_if_empty(&downloaded_file.model.size);
        self.label(id!(h_wrapper
            .model_file
            .parameters_tag
            .parameters
            .attr_name))
            .set_text(&parameters);

        // Version tag
        let filename = format!(
            "{}/{}",
            downloaded_file.model.name, downloaded_file.file.name
        );
        self.label(id!(h_wrapper.model_file.model_version_tag.version))
            .set_text(&filename);

        // File size tag
        let file_size = format_model_size(&downloaded_file.file.size).unwrap_or("-".to_string());
        self.label(id!(h_wrapper.file_size_tag.label))
            .set_text(&file_size);

        // Added date tag
        let formatted_date = downloaded_file.downloaded_at.format("%d/%m/%Y").to_string();
        self.label(id!(h_wrapper.date_added_tag.label))
            .set_text(&formatted_date);

        self.view.draw_walk(cx, scope, walk)
    }
}

impl WidgetMatchEvent for DownloadedFilesRow {
    fn handle_actions(&mut self, cx: &mut Cx, actions: &Actions, _scope: &mut Scope) {
        if self.button(id!(start_chat_button)).clicked(actions) {
            if let Some(file_id) = &self.file_id {
<<<<<<< HEAD
                cx.widget_action(
                    widget_uid,
                    &scope.path,
                    ChatAction::Start(ChatHandler::Model(file_id.clone())),
                );
=======
                cx.action(ChatAction::Start(file_id.clone()));
>>>>>>> b01857b9
            }
        }

        if self.button(id!(row_actions.info_button)).clicked(actions) {
            self.modal(id!(info_modal)).open(cx);
        }

        if self.button(id!(row_actions.delete_button)).clicked(actions) {
            self.modal(id!(delete_modal)).open(cx);
        }

        for action in actions {
            if let DeleteModelModalAction::ModalDismissed = action.cast() {
                self.modal(id!(delete_modal)).close(cx);
            }

            if let ModelInfoModalAction::ModalDismissed = action.cast() {
                self.modal(id!(info_modal)).close(cx);
            }
        }
    }
}

impl DownloadedFilesRowRef {
    pub fn set_file_id(&mut self, file_id: FileID) {
        let Some(mut inner) = self.borrow_mut() else {
            return;
        };
        inner.file_id = Some(file_id);
    }
}

fn dash_if_empty(input: &str) -> &str {
    if input.is_empty() {
        "-"
    } else {
        input
    }
}<|MERGE_RESOLUTION|>--- conflicted
+++ resolved
@@ -1,9 +1,5 @@
 use super::{delete_model_modal::DeleteModelModalAction, model_info_modal::ModelInfoModalAction};
-<<<<<<< HEAD
 use crate::shared::actions::ChatHandler;
-=======
-use crate::shared::actions::ChatAction;
->>>>>>> b01857b9
 use crate::shared::modal::ModalWidgetExt;
 use crate::shared::utils::format_model_size;
 use crate::shared::{actions::ChatAction, utils::human_readable_name};
@@ -258,15 +254,7 @@
     fn handle_actions(&mut self, cx: &mut Cx, actions: &Actions, _scope: &mut Scope) {
         if self.button(id!(start_chat_button)).clicked(actions) {
             if let Some(file_id) = &self.file_id {
-<<<<<<< HEAD
-                cx.widget_action(
-                    widget_uid,
-                    &scope.path,
-                    ChatAction::Start(ChatHandler::Model(file_id.clone())),
-                );
-=======
-                cx.action(ChatAction::Start(file_id.clone()));
->>>>>>> b01857b9
+                cx.action(ChatAction::Start(ChatHandler::Model(file_id.clone())));
             }
         }
 
