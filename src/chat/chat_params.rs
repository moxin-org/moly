use makepad_widgets::*;

use crate::{
    data::{chats::chat::ChatID, store::Store},
    shared::tooltip::TooltipWidgetExt,
};

live_design! {
    use link::theme::*;
    use link::shaders::*;
    use link::widgets::*;

    use crate::shared::styles::*;
    use crate::shared::widgets::*;
    use crate::shared::tooltip::*;

    ICON_CLOSE_PANEL = dep("crate://self/resources/icons/close_right_panel.svg")
    ICON_OPEN_PANEL = dep("crate://self/resources/icons/open_right_panel.svg")

    ChatParamsTextInputWrapper = <RoundedView> {
        width: Fill,
        show_bg: true
        draw_bg: {
            radius: 5.0
            color: #fff
            border_width: 1.0,
            border_color: #D9D9D9,
        }
        scrolled_content = <ScrollYView> {
            margin: 1,
            width: Fill,
            height: Fill
        }
    }

<<<<<<< HEAD
    pub ChatParams = {{ChatParams}} <MolyTogglePanel> { // fix
=======
    ChatParams = {{ChatParams}} <MolyTogglePanel> {
        width: 110,
>>>>>>> 7e1f15aa
        open_content = {
            draw_bg: {opacity: 0.0}
            <View> {
                width: Fill
                height: Fill
                padding: {top: 70, left: 25.0, right: 25.0}
                spacing: 35
                flow: Down
                show_bg: true
                draw_bg: {
                    color: #F2F4F7
                }

                label = <Label> {
                    draw_text: {
                        text_style: <BOLD_FONT>{font_size: 12}
                        color: #667085
                    }
                    text: "Chat Settings"
                }

                <View> {
                    flow: Down
                    height: Fit
                    width: Fill
                    spacing: 12
                    padding: {left: 4}
                    system_prompt_label = <Label> {
                        draw_text: {
                            text_style: <BOLD_FONT>{font_size: 10},
                            color: #000
                        }
                        text: "System Prompt"
                        hover_actions_enabled: true
                    }
                    <ChatParamsTextInputWrapper> {
                        height: 90,
                        scrolled_content = {
                            system_prompt = <MolyTextInput> {
                                width: Fill,
                                height: Fit,
                                empty_message: "Enter a system prompt"
                                draw_bg: {
                                    radius: 0
                                    color: #0000
                                    border_width: 0
                                }
                                draw_text: {
                                    text_style: <REGULAR_FONT>{font_size: 10},
                                }
                            }
                        }
                    }
                }

                <Label> {
                    draw_text: {
                        text_style: <BOLD_FONT>{font_size: 10}
                        color: #667085
                    }
                    text: "INFERENCE PARAMETERS"
                }

                <View> {
                    flow: Down
                    spacing: 24

                    temperature = <MolySlider> {
                        default: 1.0
                        text: "Temperature"
                        min: 0.0
                        max: 2.0
                    }

                    top_p = <MolySlider> {
                        text: "Top P"
                        min: 0.0
                        max: 1.0
                    }

                    <View> {
                        flow: Right
                        height: Fit
                        width: Fill
                        align: {y: 0.5}
                        padding: {left: 4}
                        stream_label = <Label> {
                            width: Fill
                            draw_text: {
                                text_style: <BOLD_FONT>{font_size: 10},
                                color: #000
                            }
                            text: "Stream"
                            hover_actions_enabled: true
                        }
                        stream = <MolySwitch> {
                            // Match the default value to avoid the animation on start.
                            animator: {
                                selected = {
                                    default: on
                                }
                            }
                        }
                    }

                    max_tokens = <MolySlider> {
                        text: "Max Tokens"
                        min: 100.0
                        max: 2048.0
                        step: 1.0
                    }

                    <View> {
                        flow: Down
                        height: Fit
                        width: Fill
                        spacing: 12
                        padding: {left: 4}
                        stop_label = <Label> {
                            width: Fill,
                            draw_text: {
                                text_style: <BOLD_FONT>{font_size: 10},
                                color: #000
                            }
                            text: "Stop"
                            hover_actions_enabled: true
                        }
                        <ChatParamsTextInputWrapper> {
                            height: 65,
                            scrolled_content = {
                                stop = <MolyTextInput> {
                                    width: Fill,
                                    height: Fit,
                                    empty_message: " "
                                    draw_bg: {
                                        radius: 0,
                                        color: #0000,
                                        border_width: 0,
                                    }
                                    draw_text: {
                                        text_style: <REGULAR_FONT>{font_size: 10},
                                    }
                                }
                            }
                        }
                    }

                    frequency_penalty = <MolySlider> {
                        text: "Frequency Penalty"
                        min: 0.0
                        max: 1.0
                    }

                    presence_penalty = <MolySlider> {
                        text: "Presence Penalty"
                        min: 0.0
                        max: 1.0
                    }
                }
            }
        }

        persistent_content = {
            default = {
                before = {
                    width: Fill
                }
                open = {
                    visible: true,
                    draw_icon: {
                        svg_file: (ICON_OPEN_PANEL),
                    }
                }
                close = {
                    visible: false,
                    draw_icon: {
                        svg_file: (ICON_CLOSE_PANEL),
                    }
                }
            }
        }

        tooltip = <Tooltip> {}

        animator: {
            panel = {
                default: close,
            }
        }
    }
}

const TOOLTIP_OFFSET: DVec2 = DVec2 {
    x: -320.0,
    y: -30.0,
};
const TOOLTIP_OFFSET_BOTTOM: DVec2 = DVec2 {
    x: -320.0,
    y: -100.0,
};

#[derive(Live, LiveHook, Widget)]
pub struct ChatParams {
    #[deref]
    deref: TogglePanel,

    #[rust]
    current_chat_id: Option<ChatID>,
}

impl Widget for ChatParams {
    fn handle_event(&mut self, cx: &mut Cx, event: &Event, scope: &mut Scope) {
        self.deref.handle_event(cx, event, scope);
        self.widget_match_event(cx, event, scope);
    }

    fn draw_walk(&mut self, cx: &mut Cx2d, scope: &mut Scope, walk: Walk) -> DrawStep {
        let store = scope.data.get::<Store>().unwrap();

        if let Some(chat) = store.chats.get_current_chat() {
            self.visible = true;

            let chat = chat.borrow();
            let ip = &chat.inferences_params;

            let temperature = self.slider(id!(temperature));
            let top_p = self.slider(id!(top_p));
            let max_tokens = self.slider(id!(max_tokens));
            let frequency_penalty = self.slider(id!(frequency_penalty));
            let presence_penalty = self.slider(id!(presence_penalty));
            let stop = self.text_input(id!(stop));
            let stream = self.check_box(id!(stream));

            let system_prompt = self.text_input(id!(system_prompt));

            temperature.set_value(ip.temperature.into());
            top_p.set_value(ip.top_p.into());
            max_tokens.set_value(ip.max_tokens.into());
            frequency_penalty.set_value(ip.frequency_penalty.into());
            presence_penalty.set_value(ip.presence_penalty.into());
            stop.set_text(&ip.stop);

            let system_prompt_value = chat.system_prompt.clone().unwrap_or_default();
            system_prompt.set_text(&system_prompt_value);

            // Currently, `selected` and `set_selected` interact with the animator of
            // the widget to do what they do. To avoid some visual issues, we should not
            // trigger the animator unnecessarily. This is a workaround.
            if stream.selected(cx) != ip.stream {
                stream.set_selected(cx, ip.stream);
            }
        } else {
            self.visible = false;
        }

        self.deref.draw_walk(cx, scope, walk)
    }
}

impl WidgetMatchEvent for ChatParams {
    fn handle_actions(&mut self, cx: &mut Cx, actions: &Actions, scope: &mut Scope) {
        self.handle_tooltip_actions(cx, actions);

        let store = scope.data.get_mut::<Store>().unwrap();

        if let Some(chat) = store.chats.get_current_chat() {
            let mut chat = chat.borrow_mut();

            if self.current_chat_id != Some(chat.id) {
                self.current_chat_id = Some(chat.id);
                self.redraw(cx);
            }

            let ip = &mut chat.inferences_params;

            if let Some(value) = self.slider(id!(temperature)).slided(&actions) {
                ip.temperature = value as f32;
            }

            if let Some(value) = self.slider(id!(top_p)).slided(&actions) {
                ip.top_p = value as f32;
            }

            if let Some(value) = self.slider(id!(max_tokens)).slided(&actions) {
                ip.max_tokens = value as u32;
            }

            if let Some(value) = self.slider(id!(frequency_penalty)).slided(&actions) {
                ip.frequency_penalty = value as f32;
            }

            if let Some(value) = self.slider(id!(presence_penalty)).slided(&actions) {
                ip.presence_penalty = value as f32;
            }

            if let Some(value) = self.text_input(id!(stop)).changed(&actions) {
                ip.stop = value;
            }

            if let Some(value) = self.check_box(id!(stream)).changed(actions) {
                ip.stream = value;
            }

            if let Some(value) = self.text_input(id!(system_prompt)).changed(&actions) {
                if value.is_empty() {
                    chat.system_prompt = None;
                } else {
                    chat.system_prompt = Some(value);
                }
            }
        }
    }
}

impl ChatParams {
    fn handle_tooltip_actions(&mut self, cx: &mut Cx, actions: &Actions) {
        if !self.is_open(cx) {
            return;
        }

        self.handle_tooltip_actions_for_label(
            id!(system_prompt_label),
            "A system prompt is a fixed prompt providing context and instructions to the model. The system prompt is always included in the provided input to the LLM, regardless of the user prompt.".to_string(),
            TOOLTIP_OFFSET,
            cx, actions
        );

        self.handle_tooltip_actions_for_slider(
            id!(temperature),
            "Influences the randomness of the model’s output. A higher value leads to more random and diverse responses, while a lower value produces more predictable outputs.".to_string(),
            TOOLTIP_OFFSET,
            cx, actions
        );

        self.handle_tooltip_actions_for_slider(
            id!(top_p),
            "Top P, also known as nucleus sampling, is another parameter that influences the randomness of LLM output. This parameter determines the threshold probability for including tokens in a candidate set used by the LLM to generate output. Lower values of this parameter result in more precise and fact-based responses from the LLM, while higher values increase randomness and diversity in the generated output.".to_string(),
            TOOLTIP_OFFSET,
            cx, actions
        );

        self.handle_tooltip_actions_for_label(
            id!(stream_label),
            "Streaming is the sending of words as they are created by the AI language model one at a time, so you can show them as they are being generated.".to_string(),
            TOOLTIP_OFFSET,
            cx, actions
        );

        self.handle_tooltip_actions_for_slider(
            id!(max_tokens),
            "The max tokens parameter sets the upper limit for the total number of tokens, encompassing both the input provided to the LLM as a prompt and the output tokens generated by the LLM in response to that prompt.".to_string(),
            TOOLTIP_OFFSET,
            cx, actions
        );

        self.handle_tooltip_actions_for_label(
            id!(stop_label),
            "Stop sequences are used to make the model stop generating tokens at a desired point, such as the end of a sentence or a list. The model response will not contain the stop sequence and you can pass up to four stop sequences.".to_string(),
            TOOLTIP_OFFSET,
            cx, actions
        );

        self.handle_tooltip_actions_for_slider(
            id!(frequency_penalty),
            "This parameter is used to discourage the model from repeating the same words or phrases too frequently within the generated text. It is a value that is added to the log-probability of a token each time it occurs in the generated text. A higher frequency_penalty value will result in the model being more conservative in its use of repeated tokens.".to_string(),
            TOOLTIP_OFFSET_BOTTOM,
            cx, actions
        );

        self.handle_tooltip_actions_for_slider(
            id!(presence_penalty),
            "This parameter is used to encourage the model to include a diverse range of tokens in the generated text. It is a value that is subtracted from the log-probability of a token each time it is generated. A higher presence_penalty value will result in the model being more likely to generate tokens that have not yet been included in the generated text.".to_string(),
            TOOLTIP_OFFSET_BOTTOM,
            cx, actions
        );
    }

    fn handle_tooltip_actions_for_slider(
        &mut self,
        slider_id: &[LiveId],
        text: String,
        offset: DVec2,
        cx: &mut Cx,
        actions: &Actions,
    ) {
        let slider = self.slider(slider_id);
        let mut tooltip = self.deref.tooltip(id!(tooltip));

        if let Some(rect) = slider.label_hover_in(&actions) {
            tooltip.show_with_options(cx, rect.pos + offset, &text);
        }
        if slider.label_hover_out(&actions) {
            tooltip.hide(cx);
        }
    }

    fn handle_tooltip_actions_for_label(
        &mut self,
        label_id: &[LiveId],
        text: String,
        offset: DVec2,
        cx: &mut Cx,
        actions: &Actions,
    ) {
        let label = self.label(label_id);
        let mut tooltip = self.deref.tooltip(id!(tooltip));

        if let Some(rect) = label.hover_in(&actions) {
            tooltip.show_with_options(cx, rect.pos + offset, &text);
        }
        if label.hover_out(&actions) {
            tooltip.hide(cx);
        }
    }
}<|MERGE_RESOLUTION|>--- conflicted
+++ resolved
@@ -33,12 +33,8 @@
         }
     }
 
-<<<<<<< HEAD
-    pub ChatParams = {{ChatParams}} <MolyTogglePanel> { // fix
-=======
-    ChatParams = {{ChatParams}} <MolyTogglePanel> {
+    pub ChatParams = {{ChatParams}} <MolyTogglePanel> {
         width: 110,
->>>>>>> 7e1f15aa
         open_content = {
             draw_bg: {opacity: 0.0}
             <View> {
