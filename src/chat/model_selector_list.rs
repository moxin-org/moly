--- conflicted
+++ resolved
@@ -14,20 +14,13 @@
     use link::shaders::*;
     use link::widgets::*;
 
-<<<<<<< HEAD
     use crate::shared::styles::*;
+    use crate::shared::widgets::*;
     use crate::chat::model_info::ModelInfo;
+    use crate::chat::model_info::AgentInfo;
+    use crate::chat::model_selector_item::ModelSelectorItem;
 
     pub ModelSelectorList = {{ModelSelectorList}} {
-=======
-    import crate::shared::styles::*;
-    import crate::shared::widgets::*;
-    import crate::chat::model_info::ModelInfo;
-    import crate::chat::model_info::AgentInfo;
-    import crate::chat::model_selector_item::ModelSelectorItem;
-
-    ModelSelectorList = {{ModelSelectorList}} {
->>>>>>> 7e1f15aa
         flow: Down,
         model_template: <ModelSelectorItem> { content = <ModelInfo> {} }
         agent_template: <ModelSelectorItem> { content = <AgentInfo> {} }
