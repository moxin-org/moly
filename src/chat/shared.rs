--- conflicted
+++ resolved
@@ -8,11 +8,7 @@
 
     use crate::shared::styles::*;
 
-<<<<<<< HEAD
-    pub ChatAgentAvatar = <RoundedView> {
-=======
-    ChatModelAvatar = <RoundedView> {
->>>>>>> 7e1f15aa
+    pub ChatModelAvatar = <RoundedView> {
         width: 24,
         height: 24,
 
@@ -35,7 +31,7 @@
         }
     }
 
-    ChatAgentAvatar = {{ChatAgentAvatar}} {
+    pub ChatAgentAvatar = {{ChatAgentAvatar}} {
         reasoner_agent_icon: dep("crate://self/resources/images/reasoner_agent_icon.png")
         research_scholar_icon: dep("crate://self/resources/images/research_scholar_agent_icon.png")
         search_assistant_icon: dep("crate://self/resources/images/search_assistant_agent_icon.png")
