--- conflicted
+++ resolved
@@ -362,11 +362,7 @@
 
         for action in actions {
             match action.cast() {
-<<<<<<< HEAD
                 ModelSelectorAction::ModelSelected(_) | ModelSelectorAction::AgentSelected(_) => {
-=======
-                ModelSelectorAction::Selected(_) => {
->>>>>>> b01857b9
                     self.hide_options(cx);
                 }
                 _ => {}
