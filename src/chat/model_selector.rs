use crate::{
    data::store::Store,
    shared::{
        actions::ChatAction,
        utils::{format_model_size, hex_rgb_color},
    },
};
use makepad_widgets::*;

use super::{
    model_selector_list::{ModelSelectorAction, ModelSelectorListWidgetExt},
    model_selector_loading::ModelSelectorLoadingWidgetExt,
};

live_design! {
    import makepad_widgets::base::*;
    import makepad_widgets::theme_desktop_dark::*;

    import crate::shared::styles::*;

    import crate::chat::model_info::ModelInfo;
    import crate::chat::model_selector_list::ModelSelectorList;
    import crate::chat::model_selector_loading::ModelSelectorLoading;

    ICON_DROP = dep("crate://self/resources/images/drop_icon.png")


    ModelSelectorButton = <RoundedView> {
        width: Fill,
        height: 54,
        flow: Overlay,

        loading = <ModelSelectorLoading> {
            width: Fill,
            height: Fill,
            visible: false,
        }

        draw_bg: {
            instance radius: 3.0,
            color: #F9FAFB,
        }

        <View> {
            width: Fill,
            height: Fill,
            flow: Right,

            align: {x: 0.0, y: 0.5},
            padding: {left: 16, right: 16, top: 0, bottom: 0},

            cursor: Hand,

            content = <View> {
                width: Fill,
                height: Fit,
                flow: Overlay,
                padding: {left: 16, top: 0, bottom: 0, right: 0},

                choose = <View> {
                    width: Fill,
                    height: Fit,

                    align: {x: 0.0, y: 0.5},
                    padding: 16,

                    label = <Label> {
                        draw_text:{
                            text_style: <BOLD_FONT>{font_size: 11},
                            color: #000
                        }
                        text: "Choose a model"
                    }
                }

                selected = <ModelInfo> {
                    width: Fit,
                    height: Fit,
                    show_bg: false,
                    visible: false,

                    padding: 0,

                    label = {
                        draw_text: {
                            text_style: <BOLD_FONT>{font_size: 11},
                        }
                    }
                }
            }

            icon_drop = <RoundedView> {
                width: Fit,
                height: Fit,
                align: {x: 1.0, y: 0.5},
                margin: {left: 10, right: 6},
                visible: false,

                icon = <RotatedImage> {
                    height: 14,
                    width: 14,
                    source: (ICON_DROP),
                    draw_bg: {
                        rotation: 0.0
                    }
                }
            }
        }
    }

    ModelSelectorOptions = <RoundedView> {
        width: Fill,
        height: 0,

        margin: { top: 5 },
        padding: 5,

        draw_bg: {
            instance radius: 3.0,
            color: #fff,
            border_color: #B6B6B6,
            border_width: 1.0,
        }

        list_container = <View> {
            width: Fill,
            height: 0,
            scroll_bars: <ScrollBars> {}

            list = <ModelSelectorList> {
                width: Fill,
                height: Fit,
            }
        }
    }

    ModelSelector = {{ModelSelector}} {
        width: Fill,
        height: Fit,

        flow: Down,

        button = <ModelSelectorButton> {}
        options = <ModelSelectorOptions> {}

        open_animation_progress: 0.0,
        rotate_animation_progress: 0.0
        animator: {
            open = {
                default: hide,
                show = {
                    redraw: true,
                    from: {all: Forward {duration: 0.3}}
                    ease: ExpDecay {d1: 0.80, d2: 0.97}
                    apply: {open_animation_progress: 1.0, rotate_animation_progress: 1.0}
                }
                hide = {
                    redraw: true,
                    from: {all: Forward {duration: 0.3}}
                    ease: ExpDecay {d1: 0.80, d2: 0.97}
                    apply: {open_animation_progress: 0.0, rotate_animation_progress: 0.0}
                }
            }
        }
    }
}

#[derive(Live, LiveHook, Widget)]
pub struct ModelSelector {
    #[deref]
    view: View,

    #[rust]
    open: bool,

    #[animator]
    animator: Animator,

    #[live]
    open_animation_progress: f64,

    #[live]
    rotate_animation_progress: f64,

    #[rust]
    hide_animation_timer: Timer,

    #[rust]
    options_list_height: Option<f64>,
}

impl Widget for ModelSelector {
    fn handle_event(&mut self, cx: &mut Cx, event: &Event, scope: &mut Scope) {
        self.view.handle_event(cx, event, scope);
        self.widget_match_event(cx, event, scope);

        let store = scope.data.get::<Store>().unwrap();

        if let Hit::FingerDown(fd) =
            event.hits_with_capture_overload(cx, self.view(id!(button)).area(), true)
        {
            if !options_to_display(store) {
                return;
            };
            if fd.tap_count == 1 {
                self.open = !self.open;

                if self.open {
                    let list = self.model_selector_list(id!(options.list_container.list));
                    let height = list.get_height();
                    if height > MAX_OPTIONS_HEIGHT {
                        self.options_list_height = Some(MAX_OPTIONS_HEIGHT);
                    } else {
                        self.options_list_height = Some(height);
                    }

                    self.view(id!(options)).apply_over(
                        cx,
                        live! {
                            height: Fit,
                        },
                    );

                    self.animator_play(cx, id!(open.show));
                } else {
                    self.hide_animation_timer = cx.start_timeout(0.3);
                    self.animator_play(cx, id!(open.hide));
                }
            }
        }

        if self.hide_animation_timer.is_event(event).is_some() {
            // When closing animation is done, hide the wrapper element
            self.view(id!(options)).apply_over(cx, live! { height: 0 });
            self.redraw(cx);
        }

        if self.animator_handle_event(cx, event).must_redraw() {
            if let Some(total_height) = self.options_list_height {
                let height = self.open_animation_progress * total_height;
                self.view(id!(options.list_container))
                    .apply_over(cx, live! {height: (height)});

                let rotate_angle = self.rotate_animation_progress * std::f64::consts::PI;
                self.view(id!(icon_drop.icon))
                    .apply_over(cx, live! {draw_bg: {rotation: (rotate_angle)}});

                self.redraw(cx);
            }
        }

        if let Event::MouseDown(e) = event {
            if self.open {
                let hovered = self.view.area().rect(cx).contains(e.abs);
                if !hovered {
                    self.open = false;
                    self.hide_animation_timer = cx.start_timeout(0.3);
                    self.animator_play(cx, id!(open.hide));
                }
            }
        }
    }

    fn draw_walk(&mut self, cx: &mut Cx2d, scope: &mut Scope, walk: Walk) -> DrawStep {
        let store = scope.data.get::<Store>().unwrap();
        let choose_label = self.label(id!(choose.label));

        self.update_loading_model_state(cx, store);

        if !options_to_display(store) {
            choose_label.set_text("No Available Models");
            let color = vec3(0.596, 0.635, 0.702);
            choose_label.apply_over(
                cx,
                live! {
                    draw_text: {
                        color: (color)
                    }
                },
            );
            self.view(id!(icon_drop)).apply_over(
                cx,
                live!{
                    visible: false
                });
        } else if no_active_model(store) {
            choose_label.set_text("Choose a Model");
            let color = vec3(0.0, 0.0, 0.0);
            choose_label.apply_over(
                cx,
                live! {
                    draw_text: {
                        color: (color)
                    }
                },
            );

            self.view(id!(icon_drop)).apply_over(
                cx,
                live!{
                    visible: true
                });
        } else {
            self.update_selected_model_info(cx, store);
        }

        self.view.draw_walk(cx, scope, walk)
    }
}

const MAX_OPTIONS_HEIGHT: f64 = 400.0;

impl WidgetMatchEvent for ModelSelector {
    fn handle_actions(&mut self, cx: &mut Cx, actions: &Actions, scope: &mut Scope) {
        let store = scope.data.get::<Store>().unwrap();

        if let Some(fd) = self.view(id!(button)).finger_down(&actions) {
            if options_to_display(store) && fd.tap_count == 1 {
                self.open = !self.open;

                if self.open {
                    let list = self.model_selector_list(id!(options.list_container.list));
                    let height = list.get_height();
                    if height > MAX_OPTIONS_HEIGHT {
                        self.options_list_height = Some(MAX_OPTIONS_HEIGHT);
                    } else {
                        self.options_list_height = Some(height);
                    }

                    self.view(id!(options)).apply_over(
                        cx,
                        live! {
                            height: Fit,
                        },
                    );

                    self.animator_play(cx, id!(open.show));
                } else {
                    self.hide_animation_timer = cx.start_timeout(0.3);
                    self.animator_play(cx, id!(open.hide));
                }
            }
        }

        for action in actions {
            match action.as_widget_action().cast() {
                ModelSelectorAction::Selected(_) => {
                    self.hide_options(cx);
                }
                _ => {}
            }

            match action.as_widget_action().cast() {
                ChatAction::Start(_) => {
                    self.hide_options(cx);
                }
                _ => {}
            }
        }
    }
}

impl ModelSelector {
    fn hide_options(&mut self, cx: &mut Cx) {
        self.open = false;
        self.view(id!(options)).apply_over(cx, live! { height: 0 });
        self.view(id!(icon_drop.icon))
            .apply_over(cx, live! {draw_bg: {rotation: (0.0)}});
        self.animator_cut(cx, id!(open.hide));
        self.redraw(cx);
    }

    fn update_loading_model_state(&mut self, cx: &mut Cx, store: &Store) {
        if store.chats.model_loader.is_loading() {
            self.model_selector_loading(id!(loading))
                .show_and_animate(cx);
        } else {
            self.model_selector_loading(id!(loading)).hide();
        }
    }

    fn update_selected_model_info(&mut self, cx: &mut Cx, store: &Store) {
        self.view(id!(choose)).set_visible(false);

        let is_loading = store.chats.model_loader.is_loading();
        let loaded_file = store.chats.loaded_model.as_ref();

        let file = store
            .chats
            .get_current_chat()
            .and_then(|c| c.borrow().last_used_file_id.clone())
            .and_then(|file_id| store.downloads.get_file(&file_id).cloned())
            .or_else(|| loaded_file.cloned());

        if let Some(file) = file {
            let selected_view = self.view(id!(selected));
            selected_view.set_visible(true);

            let text_color = if Some(&file.id) == loaded_file.map(|f| &f.id) {
                hex_rgb_color(0x000000)
            } else {
                hex_rgb_color(0x667085)
            };

            let caption = if is_loading {
                format!("Loading {}", file.name.trim())
            } else {
                file.name.trim().to_string()
            };

            let file_size = format_model_size(file.size.trim()).unwrap_or("".into());
            let is_file_size_visible = !file_size.is_empty() && !is_loading;

            selected_view.apply_over(
                cx,
                live! {
                    label = { text: (caption), draw_text: { color: (text_color) }}
                    file_size_tag = { visible: (is_file_size_visible), caption = { text: (file_size), draw_text: { color: (text_color) }}}
                },
            );
<<<<<<< HEAD
            
            self.view(id!(icon_drop)).apply_over(
                cx,
                live!{
                    visible: true
                });
=======

            if let Some(model) = store.downloads.get_model_by_file_id(&file.id) {
                let architecture = model.architecture.trim();
                let params_size = model.size.trim();
                let is_architecture_visible = !architecture.is_empty() && !is_loading;
                let is_params_size_visible = !params_size.is_empty() && !is_loading;

                selected_view.apply_over(
                    cx,
                    live! {
                        architecture_tag = { visible: (is_architecture_visible), caption = { text: (architecture), draw_text: { color: (text_color) }}}
                        params_size_tag = { visible: (is_params_size_visible), caption = { text: (params_size), draw_text: { color: (text_color) }}}
                    },
                );
            }
>>>>>>> 7f3c2ca3
        }

        self.redraw(cx);
    }

    fn deselect(&mut self, cx: &mut Cx) {
        self.open = false;
        self.view(id!(selected)).apply_over(
            cx,
            live! {
                visible: false
            },
        );

        self.view(id!(choose)).apply_over(
            cx,
            live! {
                visible: true
            },
        );
        self.redraw(cx);
    }
}

impl ModelSelectorRef {
    pub fn deselect(&mut self, cx: &mut Cx) {
        if let Some(mut inner) = self.borrow_mut() {
            inner.deselect(cx);
        }
    }
}

fn options_to_display(store: &Store) -> bool {
    !store.downloads.downloaded_files.is_empty()
}

fn no_active_model(store: &Store) -> bool {
    store.get_loaded_downloaded_file().is_none() && store.get_loading_file().is_none()
}<|MERGE_RESOLUTION|>--- conflicted
+++ resolved
@@ -418,14 +418,6 @@
                     file_size_tag = { visible: (is_file_size_visible), caption = { text: (file_size), draw_text: { color: (text_color) }}}
                 },
             );
-<<<<<<< HEAD
-            
-            self.view(id!(icon_drop)).apply_over(
-                cx,
-                live!{
-                    visible: true
-                });
-=======
 
             if let Some(model) = store.downloads.get_model_by_file_id(&file.id) {
                 let architecture = model.architecture.trim();
@@ -441,8 +433,13 @@
                     },
                 );
             }
->>>>>>> 7f3c2ca3
-        }
+        }
+
+        self.view(id!(icon_drop)).apply_over(
+            cx,
+            live!{
+                visible: true
+            });
 
         self.redraw(cx);
     }
