--- conflicted
+++ resolved
@@ -16,11 +16,9 @@
     import crate::shared::widgets::*;
     import crate::shared::resource_imports::*;
     import crate::chat::chat_line_loading::ChatLineLoading;
-<<<<<<< HEAD
+
     import crate::chat::shared::ChatModelAvatar;
     import crate::chat::shared::ChatAgentAvatar;
-=======
->>>>>>> b01857b9
 
     ICON_EDIT = dep("crate://self/resources/icons/edit.svg")
     ICON_DELETE = dep("crate://self/resources/icons/delete.svg")
@@ -428,7 +426,6 @@
         inner.label(id!(avatar_label)).set_text(text);
     }
 
-<<<<<<< HEAD
     pub fn set_model_avatar(&mut self, agent: &MofaAgent) {
         let Some(inner) = self.borrow_mut() else {
             return;
@@ -438,10 +435,7 @@
         inner.chat_agent_avatar(id!(avatar_section.agent)).set_agent(agent);
     }
 
-    pub fn set_message_text(&mut self, cx: &mut Cx, text: &str) {
-=======
     pub fn set_message_text(&mut self, cx: &mut Cx, text: &str, is_streaming: bool) {
->>>>>>> b01857b9
         let Some(mut inner) = self.borrow_mut() else {
             return;
         };
