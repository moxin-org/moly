--- conflicted
+++ resolved
@@ -3,12 +3,6 @@
 use crate::data::providers::RemoteModel;
 use makepad_widgets::markdown::MarkdownWidgetExt;
 use makepad_widgets::*;
-
-<<<<<<< HEAD
-use moly_mofa::MofaAgent;
-=======
-use makepad_markdown::parse_markdown;
->>>>>>> 4f3deb66
 
 live_design! {
     use link::theme::*;
@@ -442,17 +436,8 @@
             return;
         };
         inner.view(id!(avatar_section.model)).set_visible(cx, false);
-<<<<<<< HEAD
-        inner
-            .chat_agent_avatar(id!(avatar_section.agent))
-            .set_visible(true);
-        inner
-            .chat_agent_avatar(id!(avatar_section.agent))
-            .set_agent(agent);
-=======
         inner.chat_agent_avatar(id!(avatar_section.agent)).set_visible(true);
         inner.chat_agent_avatar(id!(avatar_section.agent)).set_agent(model);
->>>>>>> 4f3deb66
     }
 
     pub fn set_message_text(&mut self, cx: &mut Cx, text: &str, is_streaming: bool) {
