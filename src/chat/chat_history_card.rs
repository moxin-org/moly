use crate::{
    data::{chats::chat::{ChatEntity, ChatID}, store::Store},
    shared::{modal::ModalWidgetExt, utils::human_readable_name},
};

use makepad_widgets::*;

use super::{delete_chat_modal::DeleteChatModalWidgetExt, shared::ChatAgentAvatarWidgetExt};
use super::{
    chat_history_card_options::ChatHistoryCardOptionsWidgetExt,
    delete_chat_modal::DeleteChatModalAction,
};

live_design! {
    use link::theme::*;
    use link::shaders::*;
    use link::widgets::*;

<<<<<<< HEAD
    use crate::shared::styles::*;
    use crate::shared::widgets::*;
    use crate::shared::modal::*;
    use crate::chat::shared::ChatAgentAvatar;
    use crate::chat::chat_history_card_options::ChatHistoryCardOptions;
    use crate::chat::delete_chat_modal::DeleteChatModal;
=======
    import crate::shared::styles::*;
    import crate::shared::widgets::*;
    import crate::shared::modal::*;
    import crate::chat::shared::ChatModelAvatar;
    import crate::chat::shared::ChatAgentAvatar;
    import crate::chat::chat_history_card_options::ChatHistoryCardOptions;
    import crate::chat::delete_chat_modal::DeleteChatModal;
>>>>>>> 7e1f15aa

    ICON_DELETE = dep("crate://self/resources/icons/delete.svg")

    EditTextInput = <MolyTextInput> {
        width: Fill,
        height: Fit,
        padding: 6,
        empty_message: ""

        draw_text: {
            text_style:<REGULAR_FONT>{font_size: 10},
            word: Wrap,

            instance prompt_enabled: 0.0
            fn get_color(self) -> vec4 {
                return #000;
            }
        }
    }

    EditActionButton = <MolyButton> {
        width: 56,
        height: 31,
        spacing: 6,

        draw_bg: { color: #099250 }

        draw_text: {
            text_style: <REGULAR_FONT>{font_size: 9},
            fn get_color(self) -> vec4 {
                return #fff;
            }
        }
    }

    SaveButton = <EditActionButton> {
        text: "Save"
    }

    CancelButton = <EditActionButton> {
        draw_bg: { border_color: #D0D5DD, border_width: 1.0, color: #fff }

        draw_text: {
            text_style: <REGULAR_FONT>{font_size: 9},
            fn get_color(self) -> vec4 {
                return #000;
            }
        }
        text: "Cancel"
    }

    pub ChatHistoryCard = {{ChatHistoryCard}} {
        flow: Overlay,
        width: Fill,
        height: 52,

        selected_bg = <RoundedView> {
            width: Fill
            height: Fill
            padding: {left: 4, right: 4}

            show_bg: true
            draw_bg: {
                color: #0000
                border_width: 0
                radius: 5
            }
        }

        content = <RoundedView> {
            width: Fill
            height: Fit
            flow: Right
            padding: {left: 4, right: 4}
            spacing: 4

            cursor: Hand
            show_bg: true
            draw_bg: {
                instance down: 0.0,
                color: #0000
                border_width: 0
                radius: 5
            }

            <View> {
                width: Fit
                height: 50
                align: {y: 0.5}
                padding: {left: 4}

                avatar_section = <View> {
                    width: Fit, height: Fit,
                    model = <ChatModelAvatar> {}
                    agent = <ChatAgentAvatar> { visible: false }
                }
            }
            <View> {
                width: Fill
                height: Fit
                flow: Down
                align: {y: 0.5}
                spacing: 2
                padding: { left: 8, top: 10, bottom: 10 }

                model_or_agent_name_label = <Label> {
                    width: Fill,
                    height: Fit,
                    draw_text:{
                        text_style: <BOLD_FONT>{font_size: 7.5},
                        color: #475467,
                    }
                }

                <View> {
                    width: Fill
                    height: Fit
                    flow: Right
                    spacing: 10
                    padding: { top: 4, bottom: 4 }

                    <View> {
                        width: Fill,
                        height: Fit,
                        flow: Down,

                        title_input_container = <View> {
                            visible: false,
                            width: Fill,
                            height: Fit,
                            title_input = <EditTextInput> {}
                        }

                        title_label_container = <View> {
                            visible: false,
                            width: Fill,
                            height: Fit,

                            title_label = <Label> {
                                width: Fill,
                                height: Fit,
                                draw_text: {
                                    text_style: <REGULAR_FONT>{font_size: 9.5},
                                    color: #101828,
                                }
                                text: ""
                            }
                        }

                        edit_buttons = <View> {
                            visible: false,
                            width: Fit,
                            height: Fit,
                            margin: {top: 10},
                            spacing: 6,
                            save = <SaveButton> {}
                            cancel = <CancelButton> {}
                        }
                    }
                }
            }

            chat_options_wrapper = <View> {
                width: Fit
                height: Fill
                padding: 4

                chat_options = <MolyButton> {
                    width: Fit
                    height: Fit
                    margin: {top: 10}
                    padding: { top: 0, right: 4, bottom: 6, left: 4 }

                    draw_bg: {
                        radius: 5
                    }

                    draw_text:{
                        text_style: <BOLD_FONT>{font_size: 12},
                        color: #667085,
                    }
                    text: "..."

                    reset_hover_on_click: false
                }
            }
            animator: {
                hover = {
                    default: off
                    off = {
                        from: {all: Forward {duration: 0.15}}
                        apply: {
                            draw_bg: {color: #F2F4F700}
                        }
                    }
                    on = {
                        from: {all: Forward {duration: 0.15}}
                        apply: {
                            draw_bg: {color: #EAECEF88}
                        }
                    }
                }
                down = {
                    default: off
                    off = {
                        from: {all: Forward {duration: 0.5}}
                        ease: OutExp
                        apply: {
                            draw_bg: {instance down: 0.0}
                        }
                    }
                    on = {
                        ease: OutExp
                        from: {
                            all: Forward {duration: 0.2}
                        }
                        apply: {
                            draw_bg: {instance down: 1.0}
                        }
                    }
                }
            }
        }

        chat_history_card_options_modal = <Modal> {
            align: {x: 0.0, y: 0.0}
            bg_view: {
                visible: false
            }
            content: {
                chat_history_card_options = <ChatHistoryCardOptions> {}
            }
        }

        delete_chat_modal = <Modal> {
            content: {
                delete_chat_modal_inner = <DeleteChatModal> {}
            }
        }

        animator: {
            edit = {
                default: hide
                show = {
                    from: {all: Forward {duration: 0.15}}
                    apply: {
                        height: 108
                    }
                }
                hide = {
                    from: {all: Forward {duration: 0.15}}
                    apply: {
                        height: 52
                    }
                }
            }
        }
    }
}

#[derive(Default, Debug, PartialEq)]
enum TitleState {
    OnEdit,
    #[default]
    Editable,
}

#[derive(Live, LiveHook, Widget)]
pub struct ChatHistoryCard {
    #[deref]
    view: View,
    #[rust]
    chat_id: ChatID,

    #[rust]
    title_edition_state: TitleState,

    #[animator]
    animator: Animator,
}

impl Widget for ChatHistoryCard {
    fn handle_event(&mut self, cx: &mut Cx, event: &Event, scope: &mut Scope) {
        self.view.handle_event(cx, event, scope);
        if self.animator_handle_event(cx, event).must_redraw() {
            self.redraw(cx);
        }
        self.widget_match_event(cx, event, scope);
    }

    fn draw_walk(&mut self, cx: &mut Cx2d, scope: &mut Scope, walk: Walk) -> DrawStep {
        let store = scope.data.get_mut::<Store>().unwrap();
        let chat = store
            .chats
            .saved_chats
            .iter()
            .find(|c| c.borrow().id == self.chat_id)
            .unwrap();

        if let Some(current_chat_id) = store.chats.get_current_chat_id() {
            let content_view_highlight = self.view(id!(selected_bg));

            if current_chat_id == self.chat_id {
                content_view_highlight.apply_over(
                    cx,
                    live! {
                        draw_bg: {color: #EAECEF}
                    },
                );
            } else {
                content_view_highlight.apply_over(
                    cx,
                    live! {
                        draw_bg: {color: #x0000}
                    },
                );
            }
        }

        let caption = store.get_chat_entity_name(self.chat_id);
        self.set_title_text(
            chat.borrow_mut().get_title(),
            &caption.clone().unwrap_or_default(),
        );
        self.update_title_visibility(cx);

        let initial_letter = caption
            .unwrap_or("A".to_string())
            .chars()
            .next()
            .unwrap()
            .to_uppercase()
            .to_string();

        match chat.borrow().associated_entity {
            Some(ChatEntity::Agent(agent)) => {
                self.view(id!(avatar_section.model)).set_visible(false);
                self.chat_agent_avatar(id!(avatar_section.agent)).set_visible(true);
                self.chat_agent_avatar(id!(avatar_section.agent)).set_agent(&agent);
            }
            _ => {
                self.view(id!(avatar_section.model)).set_visible(true);
                self.chat_agent_avatar(id!(avatar_section.agent)).set_visible(false);
                self.view.label(id!(avatar_label)).set_text(&initial_letter);
            }
        }

        self.view.draw_walk(cx, scope, walk)
    }
}

impl WidgetMatchEvent for ChatHistoryCard {
    fn handle_actions(&mut self, cx: &mut Cx, actions: &Actions, scope: &mut Scope) {
        // let widget_uid = self.widget_uid();

        match self.title_edition_state {
            TitleState::Editable => self.handle_title_editable_actions(cx, actions, scope),
            TitleState::OnEdit => self.handle_title_on_edit_actions(cx, actions, scope),
        }

        let chat_options_wrapper_rect = self.view(id!(chat_options_wrapper)).area().rect(cx);
        if self.button(id!(chat_options)).clicked(actions) {
            let wrapper_coords = chat_options_wrapper_rect.pos;
            let coords = dvec2(
                wrapper_coords.x,
                wrapper_coords.y + chat_options_wrapper_rect.size.y - 12.0,
            );

            self.chat_history_card_options(id!(chat_history_card_options))
                .selected(cx, self.chat_id);

            let modal = self.modal(id!(chat_history_card_options_modal));
            modal.apply_over(
                cx,
                live! {
                    content: { margin: { left: (coords.x), top: (coords.y) } }
                },
            );
            modal.open(cx);
            return;
        }

        if let Some(fe) = self.view(id!(content)).finger_down(actions) {
            if fe.tap_count == 1 {
                cx.action(ChatHistoryCardAction::ChatSelected);
                let store = scope.data.get_mut::<Store>().unwrap();
                store.chats.set_current_chat(self.chat_id);
                self.redraw(cx);
            }
        }

        for action in actions {
            if matches!(
                action.cast(),
                DeleteChatModalAction::Cancelled
                    | DeleteChatModalAction::CloseButtonClicked
                    | DeleteChatModalAction::ChatDeleted
            ) {
                self.modal(id!(delete_chat_modal)).close(cx);
            }
        }
    }
}

impl ChatHistoryCard {
    pub fn set_chat_id(&mut self, id: ChatID) {
        if id != self.chat_id {
            self.chat_id = id;
            self.title_edition_state = TitleState::Editable;
        }
    }

    fn set_title_text(&mut self, text: &str, caption: &str) {
        self.view.label(id!(title_label)).set_text(text.trim());
        if let TitleState::Editable = self.title_edition_state {
            self.view.text_input(id!(title_input)).set_text(text.trim());
        }
        self.label(id!(model_or_agent_name_label))
            .set_text(&human_readable_name(caption));
    }

    fn update_title_visibility(&mut self, cx: &mut Cx) {
        let on_edit = matches!(self.title_edition_state, TitleState::OnEdit);
        self.view(id!(edit_buttons)).set_visible(on_edit);
        self.view(id!(title_input_container)).set_visible(on_edit);
        self.button(id!(chat_options)).set_visible(!on_edit);

        let editable = matches!(self.title_edition_state, TitleState::Editable);
        self.view(id!(title_label_container)).set_visible(editable);

        self.redraw(cx);
    }

    fn transition_title_state(&mut self, cx: &mut Cx) {
        self.title_edition_state = match self.title_edition_state {
            TitleState::OnEdit => TitleState::Editable,
            TitleState::Editable => TitleState::OnEdit,
        };

        self.update_title_visibility(cx);

        match self.title_edition_state {
            TitleState::OnEdit => {
                self.animator_play(cx, id!(edit.show));
            }
            TitleState::Editable => {
                self.animator_play(cx, id!(edit.hide));
            }
        }
    }

    pub fn handle_title_editable_actions(
        &mut self,
        cx: &mut Cx,
        actions: &Actions,
        _scope: &mut Scope,
    ) {
        for action in actions {
            match action.cast() {
                ChatHistoryCardAction::MenuClosed(chat_id) => {
                    if chat_id == self.chat_id {
                        self.button(id!(chat_options)).reset_hover(cx);
                        self.modal(id!(chat_history_card_options_modal)).close(cx);
                    }
                }
                ChatHistoryCardAction::ActivateTitleEdition(chat_id) => {
                    if chat_id == self.chat_id {
                        self.transition_title_state(cx);
                    }
                }
                ChatHistoryCardAction::DeleteChatOptionSelected(chat_id) => {
                    if chat_id == self.chat_id {
                        let mut delete_modal_inner =
                            self.delete_chat_modal(id!(delete_chat_modal_inner));
                        delete_modal_inner.set_chat_id(self.chat_id);

                        self.modal(id!(delete_chat_modal)).open(cx);
                    }
                }
                _ => {}
            }

            // If the modal is dissmised (such as, clicking outside) we need to reset the hover state
            // of the open chat options button.
            if self
                .modal(id!(chat_history_card_options_modal))
                .dismissed(actions)
            {
                self.button(id!(chat_options)).reset_hover(cx);
            }
        }
    }

    fn handle_title_on_edit_actions(&mut self, cx: &mut Cx, actions: &Actions, scope: &mut Scope) {
        let store = scope.data.get_mut::<Store>().unwrap();

        if self.button(id!(save)).clicked(actions) {
            let updated_title = self.text_input(id!(title_input)).text();
            let chat = store
                .chats
                .saved_chats
                .iter()
                .find(|c| c.borrow().id == self.chat_id)
                .unwrap();

            if !updated_title.trim().is_empty() && chat.borrow().get_title() != updated_title {
                chat.borrow_mut().set_title(updated_title.clone());
                chat.borrow().save();
            }

            self.transition_title_state(cx)
        }

        if let Some(val) = self.text_input(id!(title_input)).returned(actions) {
            let chat = store
                .chats
                .saved_chats
                .iter()
                .find(|c| c.borrow().id == self.chat_id)
                .unwrap();

            if !val.trim().is_empty() && chat.borrow().get_title() != val {
                chat.borrow_mut().set_title(val.clone());
                chat.borrow().save();
            }

            self.transition_title_state(cx)
        }

        if self.button(id!(cancel)).clicked(actions) {
            self.transition_title_state(cx)
        }
    }
}

impl ChatHistoryCardRef {
    pub fn set_chat_id(&mut self, id: ChatID) -> Result<(), &'static str> {
        let Some(mut inner) = self.borrow_mut() else {
            return Err("Widget not found in the document");
        };

        inner.set_chat_id(id);
        Ok(())
    }
}

#[derive(Clone, DefaultNone, Eq, Hash, PartialEq, Debug)]
pub enum ChatHistoryCardAction {
    None,
    ChatSelected,
    ActivateTitleEdition(ChatID),
    MenuClosed(ChatID),
    DeleteChatOptionSelected(ChatID),
}<|MERGE_RESOLUTION|>--- conflicted
+++ resolved
@@ -16,22 +16,13 @@
     use link::shaders::*;
     use link::widgets::*;
 
-<<<<<<< HEAD
     use crate::shared::styles::*;
     use crate::shared::widgets::*;
     use crate::shared::modal::*;
     use crate::chat::shared::ChatAgentAvatar;
+    use crate::chat::shared::ChatModelAvatar;
     use crate::chat::chat_history_card_options::ChatHistoryCardOptions;
     use crate::chat::delete_chat_modal::DeleteChatModal;
-=======
-    import crate::shared::styles::*;
-    import crate::shared::widgets::*;
-    import crate::shared::modal::*;
-    import crate::chat::shared::ChatModelAvatar;
-    import crate::chat::shared::ChatAgentAvatar;
-    import crate::chat::chat_history_card_options::ChatHistoryCardOptions;
-    import crate::chat::delete_chat_modal::DeleteChatModal;
->>>>>>> 7e1f15aa
 
     ICON_DELETE = dep("crate://self/resources/icons/delete.svg")
 
