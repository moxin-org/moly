--- conflicted
+++ resolved
@@ -10,23 +10,12 @@
     use link::shaders::*;
     use link::widgets::*;
 
-<<<<<<< HEAD
     use crate::shared::styles::*;
     use crate::shared::widgets::*;
     use crate::chat::shared::ChatAgentAvatar;
     use crate::chat::chat_history_card::ChatHistoryCard;
-
-    ICON_NEW_CHAT = dep("crate://self/resources/icons/new_chat.svg")
-
-    pub ChatHistory = {{ChatHistory}} <MolyTogglePanel> {
-=======
-    import crate::shared::styles::*;
-    import crate::shared::widgets::*;
-    import makepad_draw::shader::std::*;
-
-    import crate::chat::shared::ChatModelAvatar;
-    import crate::chat::chat_history_card::ChatHistoryCard;
-    import crate::chat::agent_button::*;
+    use crate::chat::shared::ChatModelAvatar;
+    use crate::chat::agent_button::*;
 
     ICON_NEW_CHAT = dep("crate://self/resources/icons/new_chat.svg")
 
@@ -38,8 +27,7 @@
         }
     }
 
-    ChatHistory = {{ChatHistory}} <MolyTogglePanel> {
->>>>>>> 7e1f15aa
+    pub ChatHistory = {{ChatHistory}} <MolyTogglePanel> {
         open_content = {
             <View> {
                 width: Fill,
