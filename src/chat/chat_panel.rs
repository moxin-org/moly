use makepad_widgets::*;
use std::cell::{Ref, RefCell, RefMut};

use crate::{
    chat::{
        chat_line::{ChatLineAction, ChatLineWidgetRefExt},
        model_selector_item::ModelSelectorAction,
    },
    data::{
<<<<<<< HEAD
        chats::chat::{Chat, ChatEntity, ChatMessage},
=======
        chats::chat::{Chat, ChatEntityAction, ChatID, ChatMessage},
>>>>>>> b01857b9
        store::Store,
    },
    shared::actions::{ChatAction, ChatHandler},
};

use super::{
    chat_history_card::ChatHistoryCardAction, model_selector_list::ModelSelectorListAction,
    prompt_input::PromptInputWidgetExt, shared::ChatAgentAvatarWidgetRefExt,
};

live_design! {
    import makepad_widgets::base::*;
    import makepad_widgets::theme_desktop_dark::*;

    import crate::shared::styles::*;
    import crate::shared::widgets::*;
    import makepad_draw::shader::std::*;

    import crate::chat::model_selector::ModelSelector;
    import crate::chat::chat_line::ChatLine;
    import crate::chat::shared::ChatModelAvatar;
    import crate::chat::shared::ChatAgentAvatar;
    import crate::chat::prompt_input::PromptInput;

    ICON_JUMP_TO_BOTTOM = dep("crate://self/resources/icons/jump_to_bottom.svg")

    CircleButton = <MolyButton> {
        padding: {right: 2},
        margin: {bottom: 2},

        draw_icon: {
            color: #fff
        }
        icon_walk: {width: 12, height: 12}
    }

    UserChatLine = <ChatLine> {
        margin: {left: 100}
        avatar_section = {
            visible: false,
        }
        main_section = {
            body_section = {
                align: {x: 1.0, y: 0.5},
                sender_name_layout = {
                    visible: false,
                }
                bubble = {
                    draw_bg: {
                        color: #15859A
                    }
                    markdown_message_container = {
                        markdown_message = {
                            font_color: #fff,
                            draw_normal: {
                                color: #fff,
                            }
                            draw_italic: {
                                color: #fff,
                            }
                            draw_bold: {
                                color: #fff,
                            }
                            draw_bold_italic: {
                                color: #fff,
                            }
                            draw_fixed: {
                                color: #fff,
                            }
                            draw_block: {
                                line_color: #fff
                                sep_color: #12778a
                                quote_bg_color: #12778a
                                quote_fg_color: #106a7b
                                code_color: #12778a
                            }
                        }
                    }
                    plain_text_message_container = {
                        plain_text_message = {
                            draw_text: {
                                color: #fff
                            }
                        }
                    }
                    edit_buttons = {
                        save = {
                            draw_bg: { border_color: #D0D5DD, border_width: 1.0, color: #fff }
                            draw_text: {
                                fn get_color(self) -> vec4 {
                                    return #099250;
                                }
                            }
                        }
                        save_and_regenerate = {
                            draw_bg: { border_color: #D0D5DD, border_width: 1.0, color: #fff }
                            draw_text: {
                                fn get_color(self) -> vec4 {
                                    return #099250;
                                }
                            }
                        }
                    }
                }
            }
        }
    }

    ModelChatLine = <ChatLine> {
        main_section = {
            body_section = {
                bubble = {
                    padding: {left: 0, bottom: 0, top: 0}
                    markdown_message_container = {
                        markdown_message = {
                            draw_normal: {
                                color: (#000),
                            }
                            draw_italic: {
                                color: (#000),
                            }
                            draw_bold: {
                                color: (#000),
                            }
                            draw_bold_italic: {
                                color: (#000),
                            }
                            draw_fixed: {
                                color: (#000),
                            }
                            draw_block: {
                                line_color: (#000)
                                sep_color: (#EDEDED)
                                quote_bg_color: (#EDEDED)
                                quote_fg_color: (#969696)
                                code_color: (#EDEDED)
                            }
                        }
                    }
                }
            }
        }
    }

    JumpToBottom = <View> {
        width: Fill,
        height: Fill,
        align: {x: 1.0, y: 1.0},
        padding: {bottom: 60},

        jump_to_bottom = <CircleButton> {
            width: 34,
            height: 34,
            margin: {bottom: 10},

            draw_bg: {
                radius: 8.0,
                color: #fff,
                border_width: 1.0,
                border_color: #EAECF0,
            }
            draw_icon: {
                svg_file: (ICON_JUMP_TO_BOTTOM),
                fn get_color(self) -> vec4 {
                    return #1C1B1F;
                }
            }
            icon_walk: {
                margin: {top: 6, left: -4},
            }
        }
    }

    ChatPanel = {{ChatPanel}} {
        flow: Overlay
        width: Fill
        height: Fill

        <View> {
            flow: Overlay
            width: Fill
            height: Fill
            padding: {left: 25, right: 25, bottom: 20},

            no_downloaded_model = <View> {
                visible: false,
                width: Fill,
                height: Fill,

                flow: Down,
                align: {x: 0.5, y: 0.5},

                <View> {
                    width: Fill,
                    height: Fill,
                    flow: Down,
                    spacing: 30,
                    align: {x: 0.5, y: 0.5},

                    <Label> {
                        draw_text: {
                            text_style: <REGULAR_FONT>{font_size: 12},
                            color: #667085
                        }
                        text: "You haven’t downloaded any models yet."
                    }
                    go_to_discover_button = <MolyButton> {
                        width: Fit,
                        height: Fit,

                        draw_bg: {
                            border_color: #D0D5DD,
                            border_width: 1.0,
                            color: #fff,
                            color_hover: #E2F1F1,
                            radius: 2.0,
                        }

                        padding: {top: 14, right: 12, bottom: 14, left: 12}
                        text: "Go To Discover"
                        draw_text: {
                            text_style: <BOLD_FONT>{font_size: 12},
                            fn get_color(self) -> vec4 {
                                return #087443;
                            }
                        }
                    }
                }

                <View> {
                    width: Fill, height: Fit
                    flow: Down,
                    align: {x: 0.5, y: 0.5},
                    no_downloaded_model_prompt_input = <PromptInput> {}
                }

            }

            no_model = <View> {
                visible: false,
                width: Fill,
                height: Fill,

                flow: Down,
                align: {x: 0.5, y: 0.5},

                <View> {
                    width: Fill,
                    height: Fill,
                    flow: Down,
                    spacing: 30,
                    align: {x: 0.5, y: 0.5},

                    <Icon> {
                        draw_icon: {
                            svg_file: dep("crate://self/resources/icons/chat.svg"),
                            color: #D0D5DD
                        }
                        icon_walk: {width: 128, height: 128}
                    }

                    <Label> {
                        draw_text: {
                            text_style: <REGULAR_FONT>{font_size: 14},
                            color: #667085
                        }
                        text: "Start chatting by choosing a model from above"
                    }
                }

                <View> {
                    width: Fill, height: Fit
                    flow: Down,
                    align: {x: 0.5, y: 0.5},
                    no_model_prompt_input = <PromptInput> {}
                }

            }

            empty_conversation = <View> {
                visible: false,

                width: Fill,
                height: Fill,

                flow: Down,
                spacing: 30,
                align: {x: 0.5, y: 0.5},

                avatar_section = <View> {
                    width: Fit, height: Fit,
                    model = <ChatModelAvatar> {}
                    agent = <ChatAgentAvatar> { visible: false }
                }

                <Label> {
                    draw_text: {
                        text_style: <REGULAR_FONT>{font_size: 14},
                        color: #101828
                    }
                    text: "How can I help you?"
                }
            }

            main = <View> {
                visible: false

                width: Fill,
                height: Fill,

                margin: { top: 86 }
                spacing: 4,
                flow: Down,

                chat = <PortalList> {
                    margin: { bottom: 15 }
                    scroll_bar: {
                        bar_size: 0.0,
                    }
                    width: Fill,
                    height: Fill,

                    drag_scrolling: false,

                    UserChatLine = <UserChatLine> {}
                    ModelChatLine = <ModelChatLine> {}
                    EndOfChat = <View> {height: 0.1}
                }


                main_prompt_input = <PromptInput> {}
            }

            model_selector = <ModelSelector> {}
        }

        <JumpToBottom> {}
    }
}

#[derive(Clone, Copy, Debug, Default)]
enum State {
    /// `Unknown` is simply the default state, meaning the state has not been loaded yet,
    /// and therefore indicates a development error if it is encountered.
    #[default]
    Unknown,
    NoModelsAvailable,
    NoModelSelected,
    ModelSelectedWithEmptyChat {
        is_loading: bool,
    },
    ModelSelectedWithChat {
        is_loading: bool,
        sticked_to_bottom: bool,
        receiving_response: bool,
        was_cancelled: bool,
    },
}

enum PromptInputMode {
    Enabled,
    Disabled,
}
#[derive(Debug)]
enum PromptInputButton {
    Send,
    EnabledStop,
    DisabledStop,
}

#[derive(Live, LiveHook, Widget)]
pub struct ChatPanel {
    #[deref]
    view: View,

    #[rust]
    state: State,

    #[rust]
    portal_list_end_reached: bool,

    #[rust(false)]
    focus_on_prompt_input_pending: bool,
}

impl Widget for ChatPanel {
    fn handle_event(&mut self, cx: &mut Cx, event: &Event, scope: &mut Scope) {
        self.view.handle_event(cx, event, scope);
        self.widget_match_event(cx, event, scope);
<<<<<<< HEAD

        let store = scope.data.get_mut::<Store>().unwrap();
        self.update_state(store);

        if let Event::Signal = event {
            match self.state {
                State::ModelSelectedWithChat {
                    receiving_response: true,
                    sticked_to_bottom,
                    ..
                } => {
                    if sticked_to_bottom {
                        self.scroll_messages_to_bottom(cx);
                    }

                    // Redraw because we expect to see new or updated chat entries
                    self.redraw(cx);
                }
                _ => {}
            }
        }
=======
        self.update_state(scope);
>>>>>>> b01857b9
    }

    fn draw_walk(&mut self, cx: &mut Cx2d, scope: &mut Scope, walk: Walk) -> DrawStep {
        self.update_view(cx, scope);

        // We need to make sure we're drawing this widget in order to focus on the prompt input
        // Otherwise, when navigating from another section this command would happen before the widget is drawn
        // (not having any effect).
        if self.focus_on_prompt_input_pending {
            self.focus_on_prompt_input_pending = false;

            self.prompt_input(id!(main_prompt_input)).reset_text(true);
        }

        let message_list_uid = self.portal_list(id!(chat)).widget_uid();
        while let Some(view_item) = self.view.draw_walk(cx, scope, walk).step() {
            if view_item.widget_uid() == message_list_uid {
                self.draw_messages(
                    cx,
                    scope,
                    &mut view_item.as_portal_list().borrow_mut().unwrap(),
                );
            }
        }

        DrawStep::done()
    }
}

impl WidgetMatchEvent for ChatPanel {
    fn handle_actions(&mut self, cx: &mut Cx, actions: &Actions, scope: &mut Scope) {
        let store = scope.data.get_mut::<Store>().unwrap();

        for action in actions {
<<<<<<< HEAD
            match action.cast() {
                ModelSelectorAction::ModelSelected(downloaded_file) => {
                    store.load_model(&downloaded_file.file);

                    if let Some(chat) = store.chats.get_current_chat() {
                        chat.borrow_mut().associated_entity =
                            Some(ChatEntity::ModelFile(downloaded_file.file.id.clone()));
                        chat.borrow().save();
                    }

                    self.focus_on_prompt_input_pending = true;
                    self.redraw(cx)
                }
                ModelSelectorAction::AgentSelected(agent) => {
                    if let Some(chat) = store.chats.get_current_chat() {
                        chat.borrow_mut().associated_entity = Some(ChatEntity::Agent(agent));
                        chat.borrow().save();
                    }

                    self.focus_on_prompt_input_pending = true;
                    self.redraw(cx);
                }
                _ => {}
=======
            if let Some(action) = action.downcast_ref::<ChatEntityAction>() {
                if get_chat_id(store) == Some(action.chat_id) {
                    match self.state {
                        State::ModelSelectedWithChat {
                            is_streaming: true,
                            sticked_to_bottom,
                            ..
                        } => {
                            if sticked_to_bottom {
                                self.scroll_messages_to_bottom(cx);
                            }

                            // Redraw because we expect to see new or updated chat entries
                            self.redraw(cx);
                        }
                        _ => {}
                    }
                }
>>>>>>> b01857b9
            }
        }

        for action in actions
            .iter()
        {
            if let ChatHistoryCardAction::ChatSelected = action.cast() {
                self.reset_scroll_messages(&store);
                self.focus_on_prompt_input_pending = true;
                self.redraw(cx);
            }

            if let ModelSelectorListAction::AddedOrDeletedModel = action.cast() {
                self.redraw(cx);
            }

            match action.cast() {
                ChatAction::Start(handler) => match handler {
                    ChatHandler::Model(file_id) => {
                        if let Some(file) = store.downloads.get_file(&file_id) {
                            store.chats.create_empty_chat_and_load_file(file);
                            self.focus_on_prompt_input_pending = true;
                        }
                    }
                    ChatHandler::Agent(agent) => {
                        store.chats.create_empty_chat_with_agent(agent);
                        self.focus_on_prompt_input_pending = true;
                    }
                },
                _ => {}
            }

            match action.cast() {
                ChatLineAction::Delete(id) => {
                    store.chats.delete_chat_message(id);
                    self.redraw(cx);
                }
                ChatLineAction::Edit(id, updated, regenerate) => {
                    if regenerate {
                        self.send_message(cx, store, updated, Some(id));
                        return;
                    } else {
                        store.edit_chat_message(id, updated);
                    }
                    self.redraw(cx);
                }
                _ => {}
            }
        }

        if self.button(id!(jump_to_bottom)).clicked(actions) {
            self.scroll_messages_to_bottom(cx);
            self.redraw(cx);
        }

        match self.state {
            State::ModelSelectedWithChat {
                receiving_response: false,
                ..
            }
            | State::ModelSelectedWithEmptyChat { .. } => {
                self.handle_prompt_input_actions(cx, actions, scope);
            }
            State::ModelSelectedWithChat {
                receiving_response: true,
                ..
            } => {
                if self
                    .button(id!(main_prompt_input.prompt_stop_button))
                    .clicked(actions)
                {
                    store.chats.cancel_chat_streaming();
                }
            }
            _ => {}
        }

        if self
            .button(id!(no_downloaded_model.go_to_discover_button))
            .clicked(actions)
        {
            cx.action(ChatPanelAction::NavigateToDiscover);
        }
    }
}

impl ChatPanel {
    fn update_state(&mut self, store: &mut Store) {
        let chat_entity = store
            .chats
            .get_current_chat()
            .and_then(|c| c.borrow().associated_entity.clone());

        self.state = if chat_entity.is_none() && store.chats.loaded_model.is_none() {
            State::NoModelSelected
        } else {
            // Model or Agent is selected
            let is_loading = store.chats.model_loader.is_loading();

            store.chats.get_current_chat().map_or(
                State::ModelSelectedWithEmptyChat { is_loading },
                |chat| {
                    if chat.borrow().messages.is_empty() {
                        State::ModelSelectedWithEmptyChat { is_loading }
                    } else {
                        State::ModelSelectedWithChat {
                            is_loading,
                            sticked_to_bottom: self.portal_list_end_reached
                                || !matches!(self.state, State::ModelSelectedWithChat { .. }),
                            receiving_response: chat.borrow().is_receiving(),
                            was_cancelled: chat.borrow().was_cancelled(),
                        }
                    }
                },
            )
        }
    }

    fn update_prompt_input(&mut self, cx: &mut Cx) {
        match self.state {
            State::ModelSelectedWithEmptyChat { is_loading: true }
            | State::ModelSelectedWithChat {
                is_loading: true, ..
            } => {
                self.activate_prompt_input(cx, PromptInputMode::Disabled, PromptInputButton::Send);
            }
            State::ModelSelectedWithEmptyChat { is_loading: false }
            | State::ModelSelectedWithChat {
                is_loading: false,
                receiving_response: false,
                was_cancelled: false,
                ..
            } => {
                self.activate_prompt_input(cx, PromptInputMode::Enabled, PromptInputButton::Send);
            }
            State::ModelSelectedWithChat {
                receiving_response: true,
                ..
            } => {
                self.activate_prompt_input(
                    cx,
                    PromptInputMode::Disabled,
                    PromptInputButton::EnabledStop,
                );
            }
            State::ModelSelectedWithChat {
                was_cancelled: true,
                ..
            } => {
                self.activate_prompt_input(
                    cx,
                    PromptInputMode::Disabled,
                    PromptInputButton::DisabledStop,
                );
            }
            _ => {
                self.activate_prompt_input(cx, PromptInputMode::Disabled, PromptInputButton::Send);
            }
        }
    }

    fn activate_prompt_input(
        &mut self,
        cx: &mut Cx,
        mode: PromptInputMode,
        button: PromptInputButton,
    ) {
        let prompt_input = self.text_input(id!(main_prompt_input.prompt));

        let enabled = match mode {
            PromptInputMode::Enabled => !prompt_input.text().is_empty(),
            PromptInputMode::Disabled => false,
        };

        let (button_color, prompt_enabled) = if enabled {
            (vec3(0.0, 0.0, 0.0), 1.0)
        } else {
            // The color code is #D0D5DD
            (vec3(0.816, 0.835, 0.867), 0.0)
        };

        prompt_input.apply_over(
            cx,
            live! {
                draw_text: { prompt_enabled: (prompt_enabled) }
            },
        );

        let send_button = self
            .prompt_input(id!(main_prompt_input))
            .button(id!(prompt_send_button));
        let stop_button = self
            .prompt_input(id!(main_prompt_input))
            .button(id!(prompt_stop_button));
        match button {
            PromptInputButton::Send => {
                // The send button is enabled or not based on the prompt input
                send_button.set_visible(true);
                send_button.set_enabled(enabled);
                send_button.apply_over(
                    cx,
                    live! {
                        draw_bg: {
                            color: (button_color)
                        }
                    },
                );
                stop_button.set_visible(false);
                stop_button.redraw(cx);
            }
            PromptInputButton::EnabledStop => {
                stop_button.set_visible(true);
                stop_button.set_enabled(true);
                stop_button.apply_over(
                    cx,
                    live! {
                        draw_bg: {
                            color: #x000
                        }
                    },
                );
                send_button.set_visible(false);
            }
            PromptInputButton::DisabledStop => {
                stop_button.set_visible(true);
                stop_button.set_enabled(false);
                stop_button.apply_over(
                    cx,
                    live! {
                        draw_bg: {
                            color: #D0D5DD
                        }
                    },
                );
                send_button.set_visible(false);
            }
        }
    }

    fn scroll_messages_to_bottom(&mut self, cx: &mut Cx) {
        let mut list = self.portal_list(id!(chat));
        list.smooth_scroll_to_end(cx, 10, 80.0);
    }

    fn reset_scroll_messages(&mut self, store: &Store) {
        let list = self.portal_list(id!(chat));
        let messages = get_chat_messages(store).unwrap();
        let index = messages.len().saturating_sub(1);
        list.set_first_id(index);
    }

    fn handle_prompt_input_actions(&mut self, cx: &mut Cx, actions: &Actions, scope: &mut Scope) {
        let prompt_input = self.text_input(id!(main_prompt_input.prompt));
        if let Some(_text) = prompt_input.changed(actions) {
            self.redraw(cx);
        }

        if self
            .button(id!(main_prompt_input.prompt_send_button))
            .clicked(&actions)
        {
            let store = scope.data.get_mut::<Store>().unwrap();
            self.send_message(cx, store, prompt_input.text(), None);
        }

        if let Some(prompt) = prompt_input.returned(actions) {
            let store = scope.data.get_mut::<Store>().unwrap();
            self.send_message(cx, store, prompt, None);
        }
    }

    fn send_message(
        &mut self,
        cx: &mut Cx,
        store: &mut Store,
        prompt: String,
        regenerate_from: Option<usize>,
    ) {
        // Check if we have any text to send
        if prompt.trim().is_empty() {
            return;
        }

        // Let's confirm we're in an appropriate state to send a message
        self.update_state(store);
        if matches!(
            self.state,
            State::ModelSelectedWithChat {
                receiving_response: false,
                was_cancelled: false,
                is_loading: false,
                ..
            } | State::ModelSelectedWithEmptyChat { is_loading: false }
        ) {
            if let Some(agent_selected) = self
                .prompt_input(id!(main_prompt_input))
                .borrow()
                .unwrap()
                .agent_selected
            {
                store.send_agent_message(agent_selected, prompt.clone(), regenerate_from);
            } else {
                store.send_message_to_current_entity(prompt.clone(), regenerate_from);
            }

            self.prompt_input(id!(main_prompt_input)).reset_text(false);

            // Scroll to the bottom when the message is sent
            self.scroll_messages_to_bottom(cx);
            self.redraw(cx);
        }
    }

    fn update_view(&mut self, cx: &mut Cx2d, scope: &mut Scope) {
        self.update_visibilities();
        self.update_prompt_input(cx);

        match self.state {
            State::ModelSelectedWithEmptyChat { .. } => {
                let store = scope.data.get::<Store>().unwrap();

                let chat_entity = &get_chat(store).unwrap().borrow().associated_entity;
                match chat_entity {
                    Some(ChatEntity::Agent(agent)) => {
                        let empty_view = self.view(id!(empty_conversation));
                        empty_view
                            .view(id!(avatar_section.model))
                            .set_visible(false);
                        empty_view
                            .chat_agent_avatar(id!(avatar_section.agent))
                            .set_visible(true);

                        empty_view
                            .chat_agent_avatar(id!(avatar_section.agent))
                            .set_agent(agent);
                    }
                    _ => {
                        let empty_view = self.view(id!(empty_conversation));
                        empty_view.view(id!(avatar_section.model)).set_visible(true);
                        empty_view
                            .chat_agent_avatar(id!(avatar_section.agent))
                            .set_visible(false);

                        empty_view
                            .label(id!(avatar_label))
                            .set_text(&get_model_initial_letter(store).unwrap_or('A').to_string());
                    }
                }
            }
            _ => {}
        }
    }

    fn update_visibilities(&mut self) {
        let empty_conversation = self.view(id!(empty_conversation));
        let jump_to_bottom = self.button(id!(jump_to_bottom));
        let main = self.view(id!(main));
        let no_downloaded_model = self.view(id!(no_downloaded_model));
        let no_model = self.view(id!(no_model));

        match self.state {
            // State::NoModelsAvailable => {
            //     empty_conversation.set_visible(false);
            //     jump_to_bottom.set_visible(false);
            //     main.set_visible(false);
            //     no_model.set_visible(false);

            //     no_downloaded_model.set_visible(true);
            // }
            State::NoModelsAvailable | State::NoModelSelected => {
                empty_conversation.set_visible(false);
                jump_to_bottom.set_visible(false);
                main.set_visible(false);
                no_downloaded_model.set_visible(false);

                no_model.set_visible(true);
            }
            State::ModelSelectedWithEmptyChat { .. } => {
                jump_to_bottom.set_visible(false);
                no_downloaded_model.set_visible(false);
                no_model.set_visible(false);

                empty_conversation.set_visible(true);
                main.set_visible(true);
            }
            State::ModelSelectedWithChat {
                sticked_to_bottom, ..
            } => {
                empty_conversation.set_visible(false);
                no_downloaded_model.set_visible(false);
                no_model.set_visible(false);

                main.set_visible(true);
                jump_to_bottom.set_visible(!sticked_to_bottom);
            }
            _ => {}
        }
    }

    fn draw_messages(&mut self, cx: &mut Cx2d, scope: &mut Scope, list: &mut RefMut<PortalList>) {
        let store = scope.data.get::<Store>().unwrap();
        let messages = get_chat_messages(store).unwrap();
        let messages_count = messages.len();

        self.portal_list_end_reached = false;
        list.set_item_range(cx, 0, messages_count + 1);
        while let Some(item_id) = list.next_visible_item(cx) {
            if item_id < messages_count {
                let chat_line_data = &messages[item_id];

                let item;
                let mut chat_line_item;
                if chat_line_data.is_assistant() {
                    item = list.item(cx, item_id, live_id!(ModelChatLine));
                    chat_line_item = item.as_chat_line();

                    let username = chat_line_data.username.as_ref().map_or("", String::as_str);
                    chat_line_item.set_sender_name(&username);
                    chat_line_item.set_regenerate_button_visible(false);

                    match chat_line_data.entity {
                        Some(ChatEntity::Agent(agent)) => {
                            chat_line_item.set_model_avatar(&agent);
                        }
                        Some(ChatEntity::ModelFile(_)) => {
                            chat_line_item.set_model_avatar_text(
                                &get_model_initial_letter(store).unwrap().to_string(),
                            );
                        }
                        _ => {}
                    }
                } else {
                    item = list.item(cx, item_id, live_id!(UserChatLine));
                    chat_line_item = item.as_chat_line();
                    chat_line_item.set_regenerate_button_visible(true);
                };

                chat_line_item.set_message_id(chat_line_data.id);

                // Disable actions for the last chat line when model is streaming
                if matches!(
                    self.state,
                    State::ModelSelectedWithChat {
                        receiving_response: true,
                        ..
                    }
                ) && item_id == messages_count - 1
                {
                    chat_line_item.set_message_text(cx, &chat_line_data.content, true);
                    chat_line_item.set_actions_enabled(cx, false);
                } else {
                    chat_line_item.set_message_text(cx, &chat_line_data.content, false);
                    chat_line_item.set_actions_enabled(cx, true);
                }

                item.draw_all(cx, &mut Scope::empty());
            } else {
                self.portal_list_end_reached = true;
                let item = list.item(cx, item_id, live_id!(EndOfChat));
                item.draw_all(cx, &mut Scope::empty());
            }
        }
    }
}

#[derive(Clone, DefaultNone, Debug)]
pub enum ChatPanelAction {
    NavigateToDiscover,
    None,
}

fn get_chat(store: &Store) -> Option<&RefCell<Chat>> {
    store.chats.get_current_chat()
}

fn get_model_initial_letter(store: &Store) -> Option<char> {
    let chat = get_chat(store)?;
    let initial_letter = store
        .get_chat_entity_name(chat.borrow().id)
        .map(|name| name.chars().next())?;

    initial_letter.map(|letter| letter.to_ascii_uppercase())
}

fn get_chat_messages(store: &Store) -> Option<Ref<Vec<ChatMessage>>> {
    get_chat(store).map(|chat| Ref::map(chat.borrow(), |chat| &chat.messages))
}

fn get_chat_id(store: &Store) -> Option<ChatID> {
    get_chat(store).map(|chat| chat.borrow().id)
}<|MERGE_RESOLUTION|>--- conflicted
+++ resolved
@@ -7,11 +7,7 @@
         model_selector_item::ModelSelectorAction,
     },
     data::{
-<<<<<<< HEAD
-        chats::chat::{Chat, ChatEntity, ChatMessage},
-=======
-        chats::chat::{Chat, ChatEntityAction, ChatID, ChatMessage},
->>>>>>> b01857b9
+        chats::chat::{Chat, ChatEntity, ChatEntityAction, ChatID, ChatMessage},
         store::Store,
     },
     shared::actions::{ChatAction, ChatHandler},
@@ -352,6 +348,7 @@
     }
 }
 
+#[allow(unused)]
 #[derive(Clone, Copy, Debug, Default)]
 enum State {
     /// `Unknown` is simply the default state, meaning the state has not been loaded yet,
@@ -401,7 +398,6 @@
     fn handle_event(&mut self, cx: &mut Cx, event: &Event, scope: &mut Scope) {
         self.view.handle_event(cx, event, scope);
         self.widget_match_event(cx, event, scope);
-<<<<<<< HEAD
 
         let store = scope.data.get_mut::<Store>().unwrap();
         self.update_state(store);
@@ -423,9 +419,6 @@
                 _ => {}
             }
         }
-=======
-        self.update_state(scope);
->>>>>>> b01857b9
     }
 
     fn draw_walk(&mut self, cx: &mut Cx2d, scope: &mut Scope, walk: Walk) -> DrawStep {
@@ -460,36 +453,11 @@
         let store = scope.data.get_mut::<Store>().unwrap();
 
         for action in actions {
-<<<<<<< HEAD
-            match action.cast() {
-                ModelSelectorAction::ModelSelected(downloaded_file) => {
-                    store.load_model(&downloaded_file.file);
-
-                    if let Some(chat) = store.chats.get_current_chat() {
-                        chat.borrow_mut().associated_entity =
-                            Some(ChatEntity::ModelFile(downloaded_file.file.id.clone()));
-                        chat.borrow().save();
-                    }
-
-                    self.focus_on_prompt_input_pending = true;
-                    self.redraw(cx)
-                }
-                ModelSelectorAction::AgentSelected(agent) => {
-                    if let Some(chat) = store.chats.get_current_chat() {
-                        chat.borrow_mut().associated_entity = Some(ChatEntity::Agent(agent));
-                        chat.borrow().save();
-                    }
-
-                    self.focus_on_prompt_input_pending = true;
-                    self.redraw(cx);
-                }
-                _ => {}
-=======
             if let Some(action) = action.downcast_ref::<ChatEntityAction>() {
                 if get_chat_id(store) == Some(action.chat_id) {
                     match self.state {
                         State::ModelSelectedWithChat {
-                            is_streaming: true,
+                            receiving_response: true,
                             sticked_to_bottom,
                             ..
                         } => {
@@ -503,7 +471,31 @@
                         _ => {}
                     }
                 }
->>>>>>> b01857b9
+            }
+
+            match action.cast() {
+                ModelSelectorAction::ModelSelected(downloaded_file) => {
+                    store.load_model(&downloaded_file.file);
+
+                    if let Some(chat) = store.chats.get_current_chat() {
+                        chat.borrow_mut().associated_entity =
+                            Some(ChatEntity::ModelFile(downloaded_file.file.id.clone()));
+                        chat.borrow().save();
+                    }
+
+                    self.focus_on_prompt_input_pending = true;
+                    self.redraw(cx)
+                }
+                ModelSelectorAction::AgentSelected(agent) => {
+                    if let Some(chat) = store.chats.get_current_chat() {
+                        chat.borrow_mut().associated_entity = Some(ChatEntity::Agent(agent));
+                        chat.borrow().save();
+                    }
+
+                    self.focus_on_prompt_input_pending = true;
+                    self.redraw(cx);
+                }
+                _ => {}
             }
         }
 
@@ -744,7 +736,7 @@
     }
 
     fn scroll_messages_to_bottom(&mut self, cx: &mut Cx) {
-        let mut list = self.portal_list(id!(chat));
+        let list = self.portal_list(id!(chat));
         list.smooth_scroll_to_end(cx, 10, 80.0);
     }
 
