--- conflicted
+++ resolved
@@ -384,20 +384,11 @@
                 }
             }
 
-<<<<<<< HEAD
-            Ok(Message {
-                from: EntityId::Bot(bot.id.clone()),
-                body,
-                is_writing: false,
-                citations,
-            })
-=======
             if errors.is_empty() {
                 ClientResult::new_ok(MessageDelta { body, citations })
             } else {
                 ClientResult::new_ok_and_err(MessageDelta { body, citations }, errors)
             }
->>>>>>> 3db6706c
         };
 
         moly_future(future)
