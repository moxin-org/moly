use makepad_widgets::*;

live_design! {
    use link::theme::*;
    use link::widgets::*;
    use link::shaders::*;

    use crate::widgets::message_thinking_block::*;
    use crate::widgets::message_markdown::*;
    use crate::widgets::message_loading::*;
    use crate::widgets::avatar::*;
    use crate::widgets::citation_list::*;

    BOLD_FONT = {
        font: {path: dep("crate://makepad-widgets/resources/IBMPlexSans-SemiBold.ttf")}
    }

    Sender = <View> {
        height: Fit,
        spacing: 8,
        margin: {bottom: 14},
        align: {y: 0.5}
        avatar = <Avatar> {}
        name = <Label> {
            draw_text:{
                text_style: <BOLD_FONT>{font_size: 10},
                color: #000
            }
        }
    }


    Bubble = <RoundedView> {
        height: Fit,
        padding: {left: 16, right: 18, top: 18, bottom: 14},
        show_bg: true,
        draw_bg: {
            border_radius: 12.0,
        }
    }

    ActionButton = <Button> {
        width: 14
        height: 14
        icon_walk: {width: 14, height: 14},
        padding: 0,
        draw_icon: {
            color: #BDBDBD,
        }
        draw_bg: {
            fn pixel() -> vec4 {
                return #0000
            }
        }
    }

    Actions = <View> {
        align: {y: 0.5},
        spacing: 6,
        copy = <ActionButton> {
            draw_icon: {
                svg_file: dep("crate://self/resources/copy.svg")
            }
        }
        edit = <ActionButton> {
            draw_icon: {
                svg_file: dep("crate://self/resources/edit.svg")
            }
        }
        delete = <ActionButton> {
            draw_icon: {
                svg_file: dep("crate://self/resources/delete.svg")
            }
        }
    }

    EditActions = <View> {
        align: {y: 0.5},
        save = <Button> { text: "save", draw_text: {color: #000} }
        save_and_regenerate = <Button> { text: "save and regenerate", draw_text: {color: #000} }
        cancel = <Button> { text: "cancel", draw_text: {color: #000} }
    }

    Editor = <View> {
        height: Fit,
        input = <TextInput> {
            width: Fill,
            empty_message: "\n",
            draw_text: {
                color: #000
            }
        }
    }

    pub ChatLine = <RoundedView> {
        flow: Down,
        height: Fit,
        message_section = <RoundedView> {
            flow: Down,
            height: Fit,
            sender = <Sender> {}
            bubble = <Bubble> {}
        }
        actions_section = <View> {
            margin: {top: 8, bottom: 8},
            height: 16,
            actions = <Actions> { visible: false }
            edit_actions = <EditActions> { visible: false }
        }
    }

    pub UserLine = <ChatLine> {
        flow: Down,
        height: Fit,
        message_section = {
<<<<<<< HEAD
	    sender = {
		avatar = {
		    grapheme = {
			draw_bg: {
                color: #008F7E
			}
		    }
		}
	    }
=======
        sender = {
        avatar = {
            grapheme = {
            draw_bg: {
                color: #32a868,
            }
            }
        }
        }
>>>>>>> 96e19183

            bubble = <Bubble> {
                flow: Down,
                padding: 0,
                margin: {left: 32}
                text = <View> {
                    flow: Down
                    height: Fit,
            label = <Label> {
            width: Fill,
            draw_text: {
                color: #000
            }
            }
                }
                editor = <Editor> { visible: false }
            }
        }
        actions_section = {
            margin: {left: 32}
        }
    }

    pub BotLine = <ChatLine> {
        flow: Down,
        height: Fit,
        message_section = {
            bubble = <Bubble> {
                flow: Down,
                padding: 0,
                margin: {left: 32}
                spacing: 10,
                text = <View> {
                    flow: Down
                    height: Fit,
                    spacing: 10
                    thinking_block = <MessageThinkingBlock> {}
                    markdown = <MessageMarkdown> {}
                }
                editor = <Editor> { visible: false }
                citations = <CitationList> { visible: false }
            }
        }
        actions_section = {
            margin: {left: 32}
        }
    }

    pub LoadingLine = <BotLine> {
        message_section = {
            bubble = {
                text = <View> {
                    height: Fit,
                    loading = <MessageLoading> {}
                }
            }
        }
    }

    // Note: For now, let's use bot's apparence for app messages.
    // Idea: With the current design, this can be something centered and fit
    // up to the fill size. If we drop the current design and simplify it, we could
    // just use the bot's design for all messages.
    pub AppLine = <BotLine> {
        message_section = {
            padding: 12,
            draw_bg: {color: #00f3}
            sender = {
                avatar = {
                    grapheme = {draw_bg: {color: #00f3}}
                }
                name = {text: "Application"}
            }
        }
        actions_section = {
            margin: {left: 2}
        }
    }

    pub ErrorLine = <AppLine> {
        message_section = {
            draw_bg: {color: #f003}

            sender = {
                avatar = {
                    grapheme = {draw_bg: {color: #f003}}
                }
            }
        }
    }
}<|MERGE_RESOLUTION|>--- conflicted
+++ resolved
@@ -113,27 +113,15 @@
         flow: Down,
         height: Fit,
         message_section = {
-<<<<<<< HEAD
-	    sender = {
-		avatar = {
-		    grapheme = {
-			draw_bg: {
-                color: #008F7E
-			}
-		    }
-		}
-	    }
-=======
-        sender = {
-        avatar = {
-            grapheme = {
-            draw_bg: {
-                color: #32a868,
-            }
-            }
-        }
-        }
->>>>>>> 96e19183
+            sender = {
+                avatar = {
+                    grapheme = {
+                        draw_bg: {
+                            color: #008F7E
+                        }
+                    }
+                }
+            }
 
             bubble = <Bubble> {
                 flow: Down,
@@ -142,12 +130,12 @@
                 text = <View> {
                     flow: Down
                     height: Fit,
-            label = <Label> {
-            width: Fill,
-            draw_text: {
-                color: #000
-            }
-            }
+                    label = <Label> {
+                        width: Fill,
+                        draw_text: {
+                            color: #000
+                        }
+                    }
                 }
                 editor = <Editor> { visible: false }
             }
