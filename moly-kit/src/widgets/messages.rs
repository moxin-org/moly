use std::cell::{Ref, RefMut};

use crate::{
    protocol::*,
    utils::{events::EventExt, portal_list::ItemsRangeIter},
    widgets::{
        avatar::AvatarWidgetRefExt, message_loading::MessageLoadingWidgetRefExt,
        message_thinking_block::MessageThinkingBlockWidgetRefExt,
    },
};
use makepad_widgets::*;

use super::{citations::CitationsWidgetRefExt, deep_inquire_line::DeepInquireBotLineWidgetRefExt};

live_design! {
    use link::theme::*;
    use link::widgets::*;
    use link::shaders::*;

    use crate::widgets::chat_lines::*;
    use crate::widgets::deep_inquire_line::*;

    pub Messages = {{Messages}} {
        flow: Overlay,
        list = <PortalList> {
            scroll_bar: {
                bar_size: 0.0,
            }
            UserLine = <UserLine> {}
            BotLine = <BotLine> {}
            DeepInquireBotLine = <DeepInquireBotLine> {}
            LoadingLine = <LoadingLine> {}
            AppLine = <AppLine> {}
            ErrorLine = <ErrorLine> {}

            // Acts as marker for:
            // - Knowing if the end of the list has been reached.
            // - To jump to bottom with proper precision.
            EndOfChat = <View> {height: 0.1}
        }
        <View> {
            align: {x: 1.0, y: 1.0},
            jump_to_bottom = <Button> {
                width: 34,
                height: 34,
                margin: 2,
                padding: {bottom: 2},
                icon_walk: {width: 12, height: 12}
                draw_icon: {
                    svg_file: dep("crate://self/resources/jump_to_bottom.svg")
                    color: #1C1B1F,
                }
                draw_bg: {
                    fn pixel(self) -> vec4 {
                        let sdf = Sdf2d::viewport(self.pos * self.rect_size);
                        let center = self.rect_size * 0.5;
                        let radius = min(self.rect_size.x, self.rect_size.y) * 0.5;

                        sdf.circle(center.x, center.y, radius - 1.0);
                        sdf.fill_keep(#fff);
                        sdf.stroke(#EAECF0, 1.0);

                        return sdf.result
                    }
                }
            }
        }
    }
}

/// Relevant actions that should be handled by a parent.
///
/// If includes an index, it refers to the index of the message in the list.
#[derive(Debug, PartialEq, Copy, Clone, DefaultNone)]
pub enum MessagesAction {
    /// The message at the given index should be copied.
    Copy(usize),

    /// The message at the given index should be deleted.
    Delete(usize),

    /// The message at the given index should be edited and saved.
    EditSave(usize),

    /// The message at the given index should be edited, saved and the messages
    /// history should be regenerated from here.
    EditRegenerate(usize),

    None,
}

/// Represents the current open editor for a message.
#[derive(Debug)]
struct Editor {
    index: usize,
    buffer: String,
}

/// View over a conversation with messages.
///
/// This is mostly a dummy widget. Prefer using and adapting [crate::widgets::chat::Chat] instead.
#[derive(Live, LiveHook, Widget)]
pub struct Messages {
    #[deref]
    deref: View,

    /// The list of messages rendered by this widget.
    #[rust]
    pub messages: Vec<Message>,

    /// Bot repository to get bot information.
    #[rust]
    pub bot_repo: Option<BotRepo>,

    #[rust]
    current_editor: Option<Editor>,

    #[rust]
    is_list_end_drawn: bool,

    /// Keep track of the drawn items in the [[PortalList]] to be abale to retrive
    /// the visible items anytime.
    ///
    /// The method [[PortalList::visible_items]] just returns a count/length.
    #[rust]
    visible_range: Option<(usize, usize)>,

    #[rust]
    hovered_index: Option<usize>,
}

impl Widget for Messages {
    fn handle_event(&mut self, cx: &mut Cx, event: &Event, scope: &mut Scope) {
        self.deref.handle_event(cx, event, scope);
        self.handle_list(cx, event, scope);

        let jump_to_bottom = self.button(id!(jump_to_bottom));

        if jump_to_bottom.clicked(event.actions()) {
            self.scroll_to_bottom(cx);
            self.redraw(cx);
        }
    }

    fn draw_walk(&mut self, cx: &mut Cx2d, scope: &mut Scope, walk: Walk) -> DrawStep {
        let list_uid = self.portal_list(id!(list)).widget_uid();

        while let Some(widget) = self.deref.draw_walk(cx, scope, walk).step() {
            if widget.widget_uid() == list_uid {
                self.draw_list(cx, widget.as_portal_list());
            }
        }

        DrawStep::done()
    }
}

impl Messages {
    fn draw_list(&mut self, cx: &mut Cx2d, list: PortalListRef) {
        self.is_list_end_drawn = false;
        self.visible_range = None;

        // Trick to render one more item representing the end of the chat without
        // risking a manual math bug. Removed immediately after rendering the items.
        self.messages.push(Message {
            from: EntityId::App,
            // End-of-chat marker
            content: MessageContent::PlainText {
                text: "EOC".into(),
                citations: Vec::new(),
            },
            is_writing: false,
        });

        let mut list = list.borrow_mut().unwrap();
        list.set_item_range(cx, 0, self.messages.len());

        while let Some(index) = list.next_visible_item(cx) {
            if index >= self.messages.len() {
                continue;
            }

            if let Some((_start, end)) = &mut self.visible_range {
                *end = (*end).max(index);
            } else {
                self.visible_range = Some((index, index));
            }

            let message = &self.messages[index];

            match &message.from {
                EntityId::System => {
                    // TODO: Can or should system messages be rendered?
                }
                EntityId::App => {
                    // Handle EOC marker
                    let body_text = message.visible_text();
                    if body_text == "EOC" {
                        let item = list.item(cx, index, live_id!(EndOfChat));
                        item.draw_all(cx, &mut Scope::empty());
                        self.is_list_end_drawn = true;
                        continue;
                    }

                    // Handle error messages
                    if let Some((left, right)) = body_text.split_once(':') {
                        if let Some("error") = left
                            .split_whitespace()
                            .last()
                            .map(|s| s.to_lowercase())
                            .as_deref()
                        {
                            let item = list.item(cx, index, live_id!(ErrorLine));
                            item.avatar(id!(avatar)).borrow_mut().unwrap().avatar =
                                Some(Picture::Grapheme("X".into()));
                            item.label(id!(name)).set_text(cx, left);
                            item.label(id!(text.markdown)).set_text(cx, right);
                            self.apply_actions_and_editor_visibility(cx, &item, index);
                            item.draw_all(cx, &mut Scope::empty());
                            continue;
                        }
                    }

                    // Handle regular app messages
                    let item = list.item(cx, index, live_id!(AppLine));
                    item.avatar(id!(avatar)).borrow_mut().unwrap().avatar =
                        Some(Picture::Grapheme("A".into()));
                    item.label(id!(text.markdown)).set_text(cx, &body_text);
                    self.apply_actions_and_editor_visibility(cx, &item, index);
                    item.draw_all(cx, &mut Scope::empty());
                }
                EntityId::User => {
                    let item = list.item(cx, index, live_id!(UserLine));
<<<<<<< HEAD
                    item.label(id!(text.label)).set_text(cx, &message.visible_text());
=======

		    let name = "You";
		    let avatar = Some(Picture::Grapheme("Y".into()));

                    item.avatar(id!(avatar)).borrow_mut().unwrap().avatar = avatar;
                    item.label(id!(name)).set_text(cx, name);

                    item.label(id!(text.label)).set_text(cx, &message.body);
>>>>>>> e0e9203b
                    self.apply_actions_and_editor_visibility(cx, &item, index);
                    item.draw_all(cx, &mut Scope::empty());
                }
                EntityId::Bot(id) => {
                    let bot = self
                        .bot_repo
                        .as_ref()
                        .expect("no bot client set")
                        .get_bot(id);

                    let (name, avatar) = bot
                        .as_ref()
                        .map(|b| (b.name.as_str(), Some(b.avatar.clone())))
                        .unwrap_or(("Unknown bot", Some(Picture::Grapheme("B".into()))));

                    // If the message is empty and still writing, display a loading animation
                    let body_text = message.visible_text();
                    let item = if message.is_writing && body_text.is_empty() && !message.has_stages() {
                        let item = list.item(cx, index, live_id!(LoadingLine));
                        item.message_loading(id!(text.loading)).animate(cx);
                        item
                    } else if message.has_stages() {
                        // Use specialized DeepInquireBotLine for messages with stages
                        let item = list.item(cx, index, live_id!(DeepInquireBotLine));
                        
                        // Update the DeepInquireBotLine with the message content
                        item.as_deep_inquire_bot_line().set_message(cx, message, message.is_writing);
                        
                        item
                    } else {
                        let item = list.item(cx, index, live_id!(BotLine));
                        // Workaround: Because I had to set `paragraph_spacing` to 0 in `MessageMarkdown`,
                        // we need to add a "blank" line as a workaround.
                        //
                        // Warning: If you ever read the text from this widget and not
                        // from the list, you should remove the unicode character.
                        // TODO: Remove this workaround once the markdown widget is fixed.

                        let (thinking_block, message_body) =
                            extract_and_remove_think_tag(&body_text);

                        item.message_thinking_block(id!(text.thinking_block))
                            .set_thinking_text(thinking_block);

                        if let Some(body) = message_body {
                            item.label(id!(text.markdown))
                                .set_text(cx, &body.replace("\n\n", "\n\n\u{00A0}\n\n"));
                        }

                        // Set citations from the message
                        let citations = message.sources();
                        if !citations.is_empty() {
                            let mut citations_ref = item.citations(id!(citations));
                            citations_ref.set_citations(cx, &citations);
                        }
                        item
                    };

                    item.avatar(id!(avatar)).borrow_mut().unwrap().avatar = avatar;
                    item.label(id!(name)).set_text(cx, name);

                    self.apply_actions_and_editor_visibility(cx, &item, index);

                    item.draw_all(cx, &mut Scope::empty());
                }
            }
        }

        if let Some(message) = self.messages.pop() {
            assert!(message.from == EntityId::App);
            assert!(message.visible_text() == "EOC");
        }

        self.button(id!(jump_to_bottom))
            .set_visible(cx, !self.is_list_end_drawn);
    }

    /// Check if we're at the end of the messages list.
    pub fn is_at_bottom(&self) -> bool {
        self.is_list_end_drawn
    }

    /// Jump to the end of the list instantly.
    pub fn scroll_to_bottom(&self, _cx: &mut Cx) {
        if self.messages.len() > 0 {
            // This is not the last message, but the marker widget we added to
            // the list. I'm being explicit with the redundant -1/+1.

            let last_message_index = self.messages.len() - 1;
            let end_of_chat_index = last_message_index + 1;

            let list = self.portal_list(id!(list));

            // TODO: This works for scrolling to the end and works reliably even
            // while streaming, but the portal list event handling will bug unless
            // an scroll event ocurrs.
            list.set_first_id(end_of_chat_index);

            // list.smooth_scroll_to(cx, end_of_chat_index, 100., None);
        }
    }

    /// Show or hide the editor for a message.
    ///
    /// Limitation: Only one editor can be shown at a time. If you try to show another editor,
    /// the previous one will be hidden. If you try to hide an editor different from the one
    /// currently shown, nothing will happen.
    pub fn set_message_editor_visibility(&mut self, index: usize, visible: bool) {
        if index >= self.messages.len() {
            return;
        }

        if visible {
            let buffer = self.messages[index].visible_text();
            self.current_editor = Some(Editor { index, buffer });
        } else if self.current_editor.as_ref().map(|e| e.index) == Some(index) {
            self.current_editor = None;
        }
    }

    /// If currently editing a message, this will return the text in it's editor.
    pub fn current_editor_text(&self) -> Option<String> {
        self.current_editor
            .as_ref()
            .and_then(|editor| self.portal_list(id!(list)).get_item(editor.index))
            .map(|(_id, widget)| widget.text_input(id!(input)).text())
    }

    /// If currently editing a message, this will return the index of the message.
    pub fn current_editor_index(&self) -> Option<usize> {
        self.current_editor.as_ref().map(|e| e.index)
    }

    fn handle_list(&mut self, cx: &mut Cx, event: &Event, scope: &mut Scope) {
        let Some(range) = self.visible_range else {
            return;
        };

        let list = self.portal_list(id!(list));
        let range = range.0..=range.1;

        for (index, item) in ItemsRangeIter::new(list, range) {
            if let Event::MouseMove(event) = event {
                if item.area().rect(cx).contains(event.abs) {
                    self.hovered_index = Some(index);
                    item.redraw(cx);
                }
            }

            let actions = event.actions();

            if item.button(id!(copy)).clicked(actions) {
                cx.widget_action(self.widget_uid(), &scope.path, MessagesAction::Copy(index));
            }

            if item.button(id!(delete)).clicked(actions) {
                cx.widget_action(
                    self.widget_uid(),
                    &scope.path,
                    MessagesAction::Delete(index),
                );
            }

            if item.button(id!(edit)).clicked(actions) {
                self.set_message_editor_visibility(index, true);
                self.redraw(cx);
            }

            if item.button(id!(cancel)).clicked(actions) {
                self.set_message_editor_visibility(index, false);
                self.redraw(cx);
            }

            if item.button(id!(save)).clicked(actions) {
                cx.widget_action(
                    self.widget_uid(),
                    &scope.path,
                    MessagesAction::EditSave(index),
                );
            }

            if item.button(id!(save_and_regenerate)).clicked(actions) {
                cx.widget_action(
                    self.widget_uid(),
                    &scope.path,
                    MessagesAction::EditRegenerate(index),
                );
            }

            if let Some(change) = item.text_input(id!(input)).changed(actions) {
                self.current_editor.as_mut().unwrap().buffer = change;
            }
        }
    }

    fn apply_actions_and_editor_visibility(
        &mut self,
        cx: &mut Cx,
        widget: &WidgetRef,
        index: usize,
    ) {
        let editor = widget.view(id!(editor));
        let actions = widget.view(id!(actions));
        let edit_actions = widget.view(id!(edit_actions));
        let text = widget.view(id!(text));

        let is_hovered = self.hovered_index == Some(index);
        let is_current_editor = self.current_editor.as_ref().map(|e| e.index) == Some(index);

        edit_actions.set_visible(cx, is_current_editor);
        editor.set_visible(cx, is_current_editor);
        actions.set_visible(cx, !is_current_editor && is_hovered);
        text.set_visible(cx, !is_current_editor);

        if is_current_editor {
            editor
                .text_input(id!(input))
                .set_text(cx, &self.current_editor.as_ref().unwrap().buffer);
        }
    }
}

impl MessagesRef {
    /// Immutable access to the underlying [[Messages]].
    ///
    /// Panics if the widget reference is empty or if it's already borrowed.
    pub fn read(&self) -> Ref<Messages> {
        self.borrow().unwrap()
    }

    /// Mutable access to the underlying [[Messages]].
    ///
    /// Panics if the widget reference is empty or if it's already borrowed.
    pub fn write(&mut self) -> RefMut<Messages> {
        self.borrow_mut().unwrap()
    }

    /// Immutable reader to the underlying [[Messages]].
    ///
    /// Panics if the widget reference is empty or if it's already borrowed.
    pub fn read_with<R>(&self, f: impl FnOnce(&Messages) -> R) -> R {
        f(&*self.read())
    }

    /// Mutable writer to the underlying [[Messages]].
    ///
    /// Panics if the widget reference is empty or if it's already borrowed.
    pub fn write_with<R>(&mut self, f: impl FnOnce(&mut Messages) -> R) -> R {
        f(&mut *self.write())
    }
}

fn extract_and_remove_think_tag(text: &str) -> (Option<String>, Option<String>) {
    let (start_tag, end_tag) = ("<think>", "</think>");

    let start_search = text.find(start_tag);
    let end_search = text.find(end_tag);

    let Some(start) = start_search else {
        return (None, Some(text.to_string()));
    };

    let thinking_content = if let Some(end) = end_search {
        text[start + start_tag.len()..end].trim().to_string()
    } else {
        text[start + start_tag.len()..].trim().to_string()
    };

    let thinking = if thinking_content.len() > 0 {
        Some(thinking_content)
    } else {
        None
    };

    let body = if let Some(end) = end_search {
        let body = text[end + end_tag.len()..].trim().to_string();
        Some(body)
    } else {
        None
    };

    (thinking, body)
}<|MERGE_RESOLUTION|>--- conflicted
+++ resolved
@@ -231,18 +231,14 @@
                 }
                 EntityId::User => {
                     let item = list.item(cx, index, live_id!(UserLine));
-<<<<<<< HEAD
-                    item.label(id!(text.label)).set_text(cx, &message.visible_text());
-=======
-
-		    let name = "You";
-		    let avatar = Some(Picture::Grapheme("Y".into()));
+
+                    let name = "You";
+                    let avatar = Some(Picture::Grapheme("Y".into()));
 
                     item.avatar(id!(avatar)).borrow_mut().unwrap().avatar = avatar;
                     item.label(id!(name)).set_text(cx, name);
 
-                    item.label(id!(text.label)).set_text(cx, &message.body);
->>>>>>> e0e9203b
+                    item.label(id!(text.label)).set_text(cx, &message.visible_text());
                     self.apply_actions_and_editor_visibility(cx, &item, index);
                     item.draw_all(cx, &mut Scope::empty());
                 }
