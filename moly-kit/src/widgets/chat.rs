--- conflicted
+++ resolved
@@ -254,22 +254,9 @@
         let future = async move {
             let mut client = repo.client();
             let bot = repo.get_bot(&bot_id).expect(format!("No bot found for the given id: {:?}", bot_id).as_str());
+
             let mut message_stream = client.send_stream(&bot, &context);
-
-<<<<<<< HEAD
-            while let Some(delta) = message_stream.next().await {
-                let delta = match delta {
-                    Ok(delta) => delta,
-                    Err(_) => MessageDelta {
-                        body: "An error occurred".to_string(),
-                        ..Default::default()
-                    },
-                };
-
-=======
-            let mut message_stream = client.send_stream(&bot_id, &context);
             while let Some(result) = message_stream.next().await {
->>>>>>> 3db6706c
                 // In theory, with the synchroneous defer, if stream messages come
                 // faster than deferred closures are executed, and one closure causes
                 // an abort, the other already deferred closures will still be executed
