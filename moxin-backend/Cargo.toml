[package]
name = "moxin-backend"
version = "0.1.0"
edition = "2021"

# See more keys and their definitions at https://doc.rust-lang.org/cargo/reference/manifest.html

[dependencies]
moxin-protocol = { path = "../moxin-protocol" }
chrono = "0.4"
wasmedge-sdk = { version = "0.14.0", default-features = false, features = [
    "wasi_nn",
] }
log = "0.4.21"
env_logger = "0.11.5"

anyhow = "1.0"
serde_json = "1.0"
crossbeam = "0.8"
reqwest = { version = "0.11", features = ["blocking", "stream", "json"] }
uuid = { version = "1.8.0", features = ["v4", "fast-rng"] }
rusqlite = { version = "0.30.0", features = ["bundled"] }
serde = "1.0.197"
tokio = { version = "1", features = ["full"] }
futures-util = "0.3.30"
<<<<<<< HEAD
git2 = "0.19.0"
libra = { git = "https://github.com/Hou-Xiaoxuan/mega.git", branch = "libra-lib", package = "libra"}
=======
git2 = { version = "0.19.0", features = ["vendored-libgit2", "vendored-openssl"] }
>>>>>>> 156ae60d
<|MERGE_RESOLUTION|>--- conflicted
+++ resolved
@@ -23,9 +23,5 @@
 serde = "1.0.197"
 tokio = { version = "1", features = ["full"] }
 futures-util = "0.3.30"
-<<<<<<< HEAD
-git2 = "0.19.0"
-libra = { git = "https://github.com/Hou-Xiaoxuan/mega.git", branch = "libra-lib", package = "libra"}
-=======
 git2 = { version = "0.19.0", features = ["vendored-libgit2", "vendored-openssl"] }
->>>>>>> 156ae60d
+libra = { git = "https://github.com/Hou-Xiaoxuan/mega.git", branch = "libra-lib", package = "libra"}